--- conflicted
+++ resolved
@@ -4,12 +4,8 @@
 edition = "2021"
 
 [dependencies]
-<<<<<<< HEAD
 stellar-xdr = { git = "https://github.com/stellar/rs-stellar-xdr", branch = "add-spec", features = ["next", "std"] }
-stellar-contract-env-host = { git = "https://github.com/stellar/rs-stellar-contract-env", rev = "c55b5fe9", features = ["vm"] }
-=======
 stellar-contract-env-host = { git = "https://github.com/stellar/rs-stellar-contract-env", rev = "78884e87", features = ["vm"] }
->>>>>>> f4e21b3d
 # stellar-contract-env-host = { path = "../rs-stellar-contract-env/stellar-contract-env-host", features = ["vm"] }
 clap = { version = "3.1.18", features = ["derive", "env"] }
 base64 = "0.13.0"
