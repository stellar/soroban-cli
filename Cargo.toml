[package]
name = "soroban-cli"
description = "Soroban CLI"
homepage = "https://github.com/stellar/soroban-cli"
repository = "https://github.com/stellar/soroban-cli"
authors = ["Stellar Development Foundation <info@stellar.org>"]
license = "Apache-2.0"
readme = "README.md"
version = "0.0.2"
edition = "2021"

[dependencies]
soroban-env-host = { version = "0.0.3", features = ["vm", "serde"] }
<<<<<<< HEAD
# soroban-spec = { git = "https://github.com/stellar/rs-soroban-sdk", rev = "04d4358f" }
soroban-spec = { path = "../rs-soroban-sdk/soroban-spec" }
=======
>>>>>>> c9994b2c
stellar-strkey = { git = "https://github.com/stellar/rs-stellar-strkey", rev = "99dfcf8" }
clap = { version = "3.1.18", features = ["derive", "env"] }
base64 = "0.13.0"
thiserror = "1.0.31"
serde = "1.0.82"
serde_derive = "1.0.82"
serde_json = "1.0.82"
hex = "0.4.3"
num-bigint = "0.4"
tokio = { version = "1", features = ["full"] }
warp = "0.3"
clap_complete = "3.2.3"
<<<<<<< HEAD
prettyplease = "0.1.18"
syn = { version = "1.0.99", features = ["parsing"] }

[patch.crates-io]
soroban-env-common = { git = "https://github.com/stellar/rs-soroban-env", rev = "556c75f" }
soroban-env-host = { git = "https://github.com/stellar/rs-soroban-env", rev = "556c75f" }
soroban-env-macros = { git = "https://github.com/stellar/rs-soroban-env", rev = "556c75f" }
soroban-native-sdk-macros = { git = "https://github.com/stellar/rs-soroban-env", rev = "556c75f" }
=======

[patch.crates-io]
soroban-env-common = { git = "https://github.com/stellar/rs-soroban-env", rev = "8861a4b5" }
soroban-env-host = { git = "https://github.com/stellar/rs-soroban-env", rev = "8861a4b5" }
soroban-env-macros = { git = "https://github.com/stellar/rs-soroban-env", rev = "8861a4b5" }
soroban-native-sdk-macros = { git = "https://github.com/stellar/rs-soroban-env", rev = "8861a4b5" }
>>>>>>> c9994b2c
stellar-xdr = { git = "https://github.com/stellar/rs-stellar-xdr", rev = "3eca5ce" }<|MERGE_RESOLUTION|>--- conflicted
+++ resolved
@@ -11,11 +11,7 @@
 
 [dependencies]
 soroban-env-host = { version = "0.0.3", features = ["vm", "serde"] }
-<<<<<<< HEAD
-# soroban-spec = { git = "https://github.com/stellar/rs-soroban-sdk", rev = "04d4358f" }
 soroban-spec = { path = "../rs-soroban-sdk/soroban-spec" }
-=======
->>>>>>> c9994b2c
 stellar-strkey = { git = "https://github.com/stellar/rs-stellar-strkey", rev = "99dfcf8" }
 clap = { version = "3.1.18", features = ["derive", "env"] }
 base64 = "0.13.0"
@@ -28,21 +24,12 @@
 tokio = { version = "1", features = ["full"] }
 warp = "0.3"
 clap_complete = "3.2.3"
-<<<<<<< HEAD
 prettyplease = "0.1.18"
 syn = { version = "1.0.99", features = ["parsing"] }
-
-[patch.crates-io]
-soroban-env-common = { git = "https://github.com/stellar/rs-soroban-env", rev = "556c75f" }
-soroban-env-host = { git = "https://github.com/stellar/rs-soroban-env", rev = "556c75f" }
-soroban-env-macros = { git = "https://github.com/stellar/rs-soroban-env", rev = "556c75f" }
-soroban-native-sdk-macros = { git = "https://github.com/stellar/rs-soroban-env", rev = "556c75f" }
-=======
 
 [patch.crates-io]
 soroban-env-common = { git = "https://github.com/stellar/rs-soroban-env", rev = "8861a4b5" }
 soroban-env-host = { git = "https://github.com/stellar/rs-soroban-env", rev = "8861a4b5" }
 soroban-env-macros = { git = "https://github.com/stellar/rs-soroban-env", rev = "8861a4b5" }
 soroban-native-sdk-macros = { git = "https://github.com/stellar/rs-soroban-env", rev = "8861a4b5" }
->>>>>>> c9994b2c
 stellar-xdr = { git = "https://github.com/stellar/rs-stellar-xdr", rev = "3eca5ce" }