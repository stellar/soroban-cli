--- conflicted
+++ resolved
@@ -87,7 +87,6 @@
           cargo-hack-feature-options: --feature-powerset
         - os: macos-latest
           target: aarch64-apple-darwin
-<<<<<<< HEAD
           cargo-hack-feature-options: --feature-powerset
         # Windows builds notes:
         #
@@ -106,12 +105,7 @@
         - os: windows-latest-8-cores
           target: x86_64-pc-windows-msvc
           cargo-hack-feature-options: --features opt --ignore-unknown-features
-    uses: stellar/actions/.github/workflows/rust-publish-dry-run.yml@main
-=======
-#       - os: windows-latest
-#         target: x86_64-pc-windows-msvc
     uses: stellar/actions/.github/workflows/rust-publish-dry-run-v2.yml@main
->>>>>>> 8c2d9839
     with:
       crates: soroban-spec-tools soroban-spec-json soroban-spec-typescript soroban-test soroban-cli
       runs-on: ${{ matrix.os }}
