--- conflicted
+++ resolved
@@ -17,11 +17,7 @@
     env:
       SOROBAN_RPC_INTEGRATION_TESTS_ENABLED: true
       SOROBAN_RPC_INTEGRATION_TESTS_CAPTIVE_CORE_BIN: /usr/bin/stellar-core
-<<<<<<< HEAD
-      PROTOCOL_19_CORE_DEBIAN_PKG_VERSION: 19.5.1-1131.f55f88376.focal~soroban
-=======
       PROTOCOL_20_CORE_DEBIAN_PKG_VERSION: 19.5.1-1137.b3a6bc281.focal~soroban
->>>>>>> 29e13575
     steps:
       - uses: actions/checkout@v3
         with:
