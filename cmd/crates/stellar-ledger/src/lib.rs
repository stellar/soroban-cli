use futures::executor::block_on;
use ledger_transport::{APDUCommand, Exchange};
use ledger_transport_hid::{
<<<<<<< HEAD
    hidapi::{self, HidError},
=======
    hidapi::{HidApi, HidError},
>>>>>>> a5eca371
    LedgerHIDError, TransportNativeHID,
};
use sha2::{Digest, Sha256};

use soroban_env_host::xdr::{Hash, Transaction};
use std::vec;
use stellar_strkey::DecodeError;
use stellar_xdr::curr::{
    DecoratedSignature, Error as XdrError, Limits, Signature, SignatureHint, TransactionEnvelope,
    TransactionSignaturePayload, TransactionSignaturePayloadTaggedTransaction,
    TransactionV1Envelope, WriteXdr,
};

pub use crate::signer::{Error, Stellar};

mod emulator_http_transport;
mod signer;
mod speculos;

#[cfg(all(test, feature = "emulator-tests"))]
mod emulator_tests;

// this is from https://github.com/LedgerHQ/ledger-live/blob/36cfbf3fa3300fd99bcee2ab72e1fd8f280e6280/libs/ledgerjs/packages/hw-app-str/src/Str.ts#L181
const APDU_MAX_SIZE: u8 = 150;
const HD_PATH_ELEMENTS_COUNT: u8 = 3;
const BUFFER_SIZE: u8 = 1 + HD_PATH_ELEMENTS_COUNT * 4;
const CHUNK_SIZE: u8 = APDU_MAX_SIZE - BUFFER_SIZE;

// These constant values are from https://github.com/LedgerHQ/app-stellar/blob/develop/docs/COMMANDS.md
const SIGN_TX_RESPONSE_SIZE: usize = 64;

const CLA: u8 = 0xE0;

const GET_PUBLIC_KEY: u8 = 0x02;
const P1_GET_PUBLIC_KEY: u8 = 0x00;
const P2_GET_PUBLIC_KEY_NO_DISPLAY: u8 = 0x00;
const P2_GET_PUBLIC_KEY_DISPLAY: u8 = 0x01;

const SIGN_TX: u8 = 0x04;
const P1_SIGN_TX_FIRST: u8 = 0x00;
const P1_SIGN_TX_NOT_FIRST: u8 = 0x80;
const P2_SIGN_TX_LAST: u8 = 0x00;
const P2_SIGN_TX_MORE: u8 = 0x80;

const GET_APP_CONFIGURATION: u8 = 0x06;
const P1_GET_APP_CONFIGURATION: u8 = 0x00;
const P2_GET_APP_CONFIGURATION: u8 = 0x00;

const SIGN_TX_HASH: u8 = 0x08;
const P1_SIGN_TX_HASH: u8 = 0x00;
const P2_SIGN_TX_HASH: u8 = 0x00;

const RETURN_CODE_OK: u16 = 36864; // APDUAnswer.retcode which means success from Ledger

#[derive(thiserror::Error, Debug)]
pub enum LedgerError {
    #[error("Error occurred while initializing HIDAPI: {0}")]
    HidApiError(#[from] HidError),

    #[error("Error occurred while initializing Ledger HID transport: {0}")]
    LedgerHidError(#[from] LedgerHIDError),

    #[error("Error with ADPU exchange with Ledger device: {0}")]
    APDUExchangeError(String),

    #[error("Error occurred while exchanging with Ledger device: {0}")]
    LedgerConnectionError(String),

    #[error("Error occurred while parsing BIP32 path: {0}")]
    Bip32PathError(String),

    #[error(transparent)]
    XdrError(#[from] XdrError),

    #[error(transparent)]
    DecodeError(#[from] DecodeError),
}

fn hid_api() -> Result<hidapi::HidApi, LedgerError> {
    hidapi::HidApi::new().map_err(LedgerError::HidApiError)
}

fn transport_native_hid() -> Result<TransportNativeHID, LedgerError> {
    let hidapi = hid_api()?;
    TransportNativeHID::new(&hidapi).map_err(LedgerError::LedgerHidError)
}

pub struct LedgerOptions<T: Exchange> {
    exchange: T,
    hd_path: slip10::BIP32Path,
}

pub struct LedgerSigner<T: Exchange> {
    network_passphrase: String,
    transport: T,
    pub hd_path: slip10::BIP32Path,
}

pub struct NativeSigner(LedgerSigner<TransportNativeHID>);

impl AsRef<LedgerSigner<TransportNativeHID>> for NativeSigner {
    fn as_ref(&self) -> &LedgerSigner<TransportNativeHID> {
        &self.0
    }
}

impl TryFrom<(String, u32)> for NativeSigner {
    type Error = LedgerError;
    fn try_from((network_passphrase, hd_path): (String, u32)) -> Result<Self, Self::Error> {
        Ok(Self(LedgerSigner {
            network_passphrase,
            transport: transport_native_hid()?,
            hd_path: bip_path_from_index(hd_path)?,
        }))
    }
}

impl<T> LedgerSigner<T>
where
    T: Exchange,
{
    /// Get the public key from the device
    /// # Errors
    /// Returns an error if there is an issue with connecting with the device or getting the public key from the device
    pub async fn get_public_key(
        &self,
        index: u32,
    ) -> Result<stellar_strkey::ed25519::PublicKey, LedgerError> {
        let hd_path = bip_path_from_index(index)?;
        Self::get_public_key_with_display_flag(self, hd_path, false).await
    }
    /// Synchronous version of get_public_key
    /// # Errors
    ///
    pub fn get_public_key_sync(
        &self,
        index: u32,
    ) -> Result<stellar_strkey::ed25519::PublicKey, LedgerError> {
        block_on(self.get_public_key(index))
    }

    /// Get the device app's configuration
    /// # Errors
    /// Returns an error if there is an issue with connecting with the device or getting the config from the device
    pub async fn get_app_configuration(&self) -> Result<Vec<u8>, LedgerError> {
        let command = APDUCommand {
            cla: CLA,
            ins: GET_APP_CONFIGURATION,
            p1: P1_GET_APP_CONFIGURATION,
            p2: P2_GET_APP_CONFIGURATION,
            data: vec![],
        };
        self.send_command_to_ledger(command).await
    }

    /// Sign a Stellar transaction hash with the account on the Ledger device
    /// based on impl from [https://github.com/LedgerHQ/ledger-live/blob/develop/libs/ledgerjs/packages/hw-app-str/src/Str.ts#L166](https://github.com/LedgerHQ/ledger-live/blob/develop/libs/ledgerjs/packages/hw-app-str/src/Str.ts#L166)
    /// # Errors
    /// Returns an error if there is an issue with connecting with the device or signing the given tx on the device. Or, if the device has not enabled hash signing
    pub async fn sign_blob(
        &self,
        hd_path: slip10::BIP32Path,
        blob: &[u8],
    ) -> Result<Vec<u8>, LedgerError> {
        let mut hd_path_to_bytes = hd_path_to_bytes(&hd_path)?;

        let capacity = 1 + hd_path_to_bytes.len() + blob.len();
        let mut data: Vec<u8> = Vec::with_capacity(capacity);

        data.insert(0, HD_PATH_ELEMENTS_COUNT);
        data.append(&mut hd_path_to_bytes);
        data.extend_from_slice(blob);

        let command = APDUCommand {
            cla: CLA,
            ins: SIGN_TX_HASH,
            p1: P1_SIGN_TX_HASH,
            p2: P2_SIGN_TX_HASH,
            data,
        };

        self.send_command_to_ledger(command).await
    }

    /// Sign a Stellar transaction hash with the account on the Ledger device
    /// based on impl from [https://github.com/LedgerHQ/ledger-live/blob/develop/libs/ledgerjs/packages/hw-app-str/src/Str.ts#L166](https://github.com/LedgerHQ/ledger-live/blob/develop/libs/ledgerjs/packages/hw-app-str/src/Str.ts#L166)
    /// # Errors
    /// Returns an error if there is an issue with connecting with the device or signing the given tx on the device. Or, if the device has not enabled hash signing
    pub async fn sign_transaction_hash(
        &self,
        hd_path: slip10::BIP32Path,
        transaction_hash: &[u8],
    ) -> Result<Vec<u8>, LedgerError> {
        self.sign_blob(hd_path, transaction_hash).await
    }

    /// Sign a Stellar transaction with the account on the Ledger device
    /// # Errors
    /// Returns an error if there is an issue with connecting with the device or signing the given tx on the device
    #[allow(clippy::missing_panics_doc)]
    async fn sign_transaction(
        &self,
        hd_path: slip10::BIP32Path,
        transaction: Transaction,
    ) -> Result<Vec<u8>, LedgerError> {
        let tagged_transaction =
            TransactionSignaturePayloadTaggedTransaction::Tx(transaction.clone());
        let network_hash = self.network_hash();
        let signature_payload = TransactionSignaturePayload {
            network_id: network_hash,
            tagged_transaction,
        };
        let mut signature_payload_as_bytes = signature_payload.to_xdr(Limits::none())?;

        let mut hd_path_to_bytes = hd_path_to_bytes(&hd_path)?;

        let capacity = 1 + hd_path_to_bytes.len() + signature_payload_as_bytes.len();
        let mut data: Vec<u8> = Vec::with_capacity(capacity);

        data.insert(0, HD_PATH_ELEMENTS_COUNT);
        data.append(&mut hd_path_to_bytes);
        data.append(&mut signature_payload_as_bytes);

        let chunks = data.chunks(CHUNK_SIZE as usize);
        let chunks_count = chunks.len();

        let mut result = Vec::with_capacity(SIGN_TX_RESPONSE_SIZE);
        for (i, chunk) in chunks.enumerate() {
            let is_first_chunk = i == 0;
            let is_last_chunk = chunks_count == i + 1;

            let command = APDUCommand {
                cla: CLA,
                ins: SIGN_TX,
                p1: if is_first_chunk {
                    P1_SIGN_TX_FIRST
                } else {
                    P1_SIGN_TX_NOT_FIRST
                },
                p2: if is_last_chunk {
                    P2_SIGN_TX_LAST
                } else {
                    P2_SIGN_TX_MORE
                },
                data: chunk.to_vec(),
            };

            match self.send_command_to_ledger(command).await {
                Ok(mut r) => {
                    result.append(&mut r);
                }
                Err(e) => {
                    return Err(e);
                }
            }
        }

        Ok(result)
    }

    /// The `display_and_confirm` bool determines if the Ledger will display the public key on its screen and requires user approval to share
    async fn get_public_key_with_display_flag(
        &self,
        hd_path: slip10::BIP32Path,
        display_and_confirm: bool,
    ) -> Result<stellar_strkey::ed25519::PublicKey, LedgerError> {
        // convert the hd_path into bytes to be sent as `data` to the Ledger
        // the first element of the data should be the number of elements in the path
        let mut hd_path_to_bytes = hd_path_to_bytes(&hd_path)?;
        let hd_path_elements_count = hd_path.depth();
        hd_path_to_bytes.insert(0, hd_path_elements_count);

        let p2 = if display_and_confirm {
            P2_GET_PUBLIC_KEY_DISPLAY
        } else {
            P2_GET_PUBLIC_KEY_NO_DISPLAY
        };

        // more information about how to build this command can be found at https://github.com/LedgerHQ/app-stellar/blob/develop/docs/COMMANDS.md
        let command = APDUCommand {
            cla: CLA,
            ins: GET_PUBLIC_KEY,
            p1: P1_GET_PUBLIC_KEY,
            p2,
            data: hd_path_to_bytes,
        };

        tracing::info!("APDU in: {}", hex::encode(command.serialize()));

        match self.send_command_to_ledger(command).await {
            Ok(value) => Ok(stellar_strkey::ed25519::PublicKey::from_payload(&value)?),
            Err(err) => Err(err),
        }
    }

    async fn send_command_to_ledger(
        &self,
        command: APDUCommand<Vec<u8>>,
    ) -> Result<Vec<u8>, LedgerError> {
        match self.transport.exchange(&command).await {
            Ok(response) => {
                tracing::info!(
                    "APDU out: {}\nAPDU ret code: {:x}",
                    hex::encode(response.apdu_data()),
                    response.retcode(),
                );
                // Ok means we successfully connected with the Ledger but it doesn't mean our request succeeded. We still need to check the response.retcode
                if response.retcode() == RETURN_CODE_OK {
                    return Ok(response.data().to_vec());
                }

                let retcode = response.retcode();
                let error_string = format!("Ledger APDU retcode: 0x{retcode:X}");
                Err(LedgerError::APDUExchangeError(error_string))
            }
            Err(_err) => Err(LedgerError::LedgerConnectionError(
                "Error connecting to ledger device".to_string(),
            )),
        }
    }
}

impl<T: Exchange> Stellar for LedgerSigner<T> {
    type Init = LedgerOptions<T>;

    fn new(network_passphrase: &str, options: Option<LedgerOptions<T>>) -> Self {
        let options_unwrapped = options.expect("LedgerSigner should have LedgerOptions passed in");
        LedgerSigner {
            network_passphrase: network_passphrase.to_string(),
            transport: options_unwrapped.exchange,
            hd_path: options_unwrapped.hd_path,
        }
    }

    fn network_hash(&self) -> stellar_xdr::curr::Hash {
        Hash(Sha256::digest(self.network_passphrase.as_bytes()).into())
    }

    fn sign_txn_hash(
        &self,
        txn: [u8; 32],
        source_account: &stellar_strkey::Strkey,
    ) -> Result<DecoratedSignature, Error> {
        let signature = block_on(self.sign_transaction_hash(self.hd_path.clone(), txn.to_vec())) //TODO: refactor sign_transaction_hash
            .map_err(|e| {
                tracing::error!("Error signing transaction hash with Ledger device: {e}");
                Error::MissingSignerForAddress {
                    address: source_account.to_string(),
                }
            })?;

        let hint = source_account.to_string().into_bytes()[28..]
            .try_into()
            .map_err(|e| {
                tracing::error!("Error converting source_account to string: {e}");
                Error::MissingSignerForAddress {
                    address: source_account.to_string(),
                }
            })?;
        let sig_bytes = signature.try_into()?;
        Ok(DecoratedSignature {
            hint: SignatureHint(hint),
            signature: Signature(sig_bytes),
        })
    }

    fn sign_txn(
        &self,
        txn: Transaction,
        source_account: &stellar_strkey::Strkey,
    ) -> Result<TransactionEnvelope, Error> {
        let signature = block_on(self.sign_transaction(self.hd_path.clone(), txn.clone()))
            .map_err(|e| {
                tracing::error!("Error signing transaction with Ledger device: {e}");
                Error::MissingSignerForAddress {
                    address: "source_account".to_string(),
                }
            })?;

        let hint = source_account.to_string().into_bytes()[28..]
            .try_into()
            .map_err(|e| {
                tracing::error!("Error converting source_account to string: {e}");
                Error::MissingSignerForAddress {
                    address: source_account.to_string(),
                }
            })?;
        let sig_bytes = signature.try_into()?;
        let decorated_signature = DecoratedSignature {
            hint: SignatureHint(hint),
            signature: Signature(sig_bytes),
        };

        Ok(TransactionEnvelope::Tx(TransactionV1Envelope {
            tx: txn,
            signatures: vec![decorated_signature].try_into()?,
        }))
    }
}

fn bip_path_from_index(index: u32) -> Result<slip10::BIP32Path, LedgerError> {
    let path = format!("m/44'/148'/{index}'");
    path.parse().map_err(|e| {
        let error_string = format!("Error parsing BIP32 path: {e}");
        LedgerError::Bip32PathError(error_string)
    })
}

fn hd_path_to_bytes(hd_path: &slip10::BIP32Path) -> Result<Vec<u8>, LedgerError> {
    let hd_path_indices = 0..hd_path.depth();
    let mut result = Vec::with_capacity(hd_path.depth() as usize);

    for index in hd_path_indices {
        let value = hd_path.index(index);
        if let Some(v) = value {
            let value_bytes = v.to_be_bytes();
            result.push(value_bytes);
        } else {
            return Err(LedgerError::Bip32PathError(
                "Error getting index of hd path".to_string(),
            ));
        }
    }

    Ok(result.into_iter().flatten().collect())
}

pub fn get_transport() -> Result<impl Exchange, LedgerError> {
    // instantiate the connection to Ledger, this will return an error if Ledger is not connected
    let hidapi = HidApi::new().map_err(LedgerError::HidApiError)?;
    TransportNativeHID::new(&hidapi).map_err(LedgerError::LedgerHidError)
}

#[cfg(test)]
mod test {
    use std::str::FromStr;

    use httpmock::prelude::*;
    use serde_json::json;

    use crate::emulator_http_transport::EmulatorHttpTransport;

    use soroban_env_host::xdr::Transaction;
    use std::vec;

    use crate::signer::Stellar;
    use soroban_env_host::xdr::{self, Operation, OperationBody, Uint256};

    use crate::{LedgerError, LedgerOptions, LedgerSigner};

    use stellar_xdr::curr::{
        Memo, MuxedAccount, PaymentOp, Preconditions, SequenceNumber, TransactionExt,
    };

    const TEST_NETWORK_PASSPHRASE: &str = "Test SDF Network ; September 2015";

    #[tokio::test]
    async fn test_get_public_key() {
        let server = MockServer::start();
        let mock_server = server.mock(|when, then| {
            when.method(POST)
                .path("/")
                .header("accept", "application/json")
                .header("content-type", "application/json")
                .json_body(json!({ "apduHex": "e00200000d038000002c8000009480000000" }));
            then.status(200)
                .header("content-type", "application/json")
                .json_body(json!({"data": "e93388bbfd2fbd11806dd0bd59cea9079e7cc70ce7b1e154f114cdfe4e466ecd9000"}));
        });

        let transport = EmulatorHttpTransport::new(&server.host(), server.port());
        let ledger_options = Some(LedgerOptions {
            exchange: transport,
            hd_path: slip10::BIP32Path::from_str("m/44'/148'/0'").unwrap(),
        });

        let ledger = LedgerSigner::new(TEST_NETWORK_PASSPHRASE, ledger_options);
        match ledger.get_public_key(0).await {
            Ok(public_key) => {
                let public_key_string = public_key.to_string();
                // This is determined by the seed phrase used to start up the emulator
                let expected_public_key =
                    "GDUTHCF37UX32EMANXIL2WOOVEDZ47GHBTT3DYKU6EKM37SOIZXM2FN7";
                assert_eq!(public_key_string, expected_public_key);
            }
            Err(e) => {
                println!("{e}");
                assert!(false);
            }
        }

        mock_server.assert();
    }

    #[tokio::test]
    async fn test_get_app_configuration() {
        let server = MockServer::start();
        let mock_server = server.mock(|when, then| {
            when.method(POST)
                .path("/")
                .header("accept", "application/json")
                .header("content-type", "application/json")
                .json_body(json!({ "apduHex": "e006000000" }));
            then.status(200)
                .header("content-type", "application/json")
                .json_body(json!({"data": "000500039000"}));
        });

        let transport = EmulatorHttpTransport::new(&server.host(), server.port());
        let ledger_options = Some(LedgerOptions {
            exchange: transport,
            hd_path: slip10::BIP32Path::from_str("m/44'/148'/0'").unwrap(),
        });

        let ledger = LedgerSigner::new(TEST_NETWORK_PASSPHRASE, ledger_options);
        match ledger.get_app_configuration().await {
            Ok(config) => {
                assert_eq!(config, vec![0, 5, 0, 3]);
            }
            Err(e) => {
                println!("{e}");
                assert!(false);
            }
        };

        mock_server.assert();
    }

    #[tokio::test]
    async fn test_sign_tx() {
        let server = MockServer::start();
        let mock_request_1 = server.mock(|when, then| {
            when.method(POST)
                .path("/")
                .header("accept", "application/json")
                .header("content-type", "application/json")
                .json_body(json!({ "apduHex": "e004008089038000002c8000009480000000cee0302d59844d32bdca915c8203dd44b33fbb7edc19051ea37abedf28ecd472000000020000000000000000000000000000000000000000000000000000000000000000000000000000006400000000000000010000000000000001000000075374656c6c6172000000000100000001000000000000000000000000" }));
            then.status(200)
                .header("content-type", "application/json")
                .json_body(json!({"data": "9000"}));
        });

        let mock_request_2 = server.mock(|when, then| {
            when.method(POST)
                .path("/")
                .header("accept", "application/json")
                .header("content-type", "application/json")
                .json_body(json!({ "apduHex": "e0048000500000000000000000000000000000000000000000000000000000000100000000000000000000000000000000000000000000000000000000000000000000000000000000000000000000006400000000" }));
            then.status(200)
                .header("content-type", "application/json")
                .json_body(json!({"data": "5c2f8eb41e11ab922800071990a25cf9713cc6e7c43e50e0780ddc4c0c6da50c784609ef14c528a12f520d8ea9343b49083f59c51e3f28af8c62b3edeaade60e9000"}));
        });

        let transport = EmulatorHttpTransport::new(&server.host(), server.port());
        let ledger_options = Some(LedgerOptions {
            exchange: transport,
            hd_path: slip10::BIP32Path::from_str("m/44'/148'/0'").unwrap(),
        });
        let ledger = LedgerSigner::new(TEST_NETWORK_PASSPHRASE, ledger_options);
        let path = slip10::BIP32Path::from_str("m/44'/148'/0'").unwrap();

        let fake_source_acct = [0 as u8; 32];
        let fake_dest_acct = [0 as u8; 32];
        let tx = Transaction {
            source_account: MuxedAccount::Ed25519(Uint256(fake_source_acct)),
            fee: 100,
            seq_num: SequenceNumber(1),
            cond: Preconditions::None,
            memo: Memo::Text("Stellar".as_bytes().try_into().unwrap()),
            ext: TransactionExt::V0,
            operations: [Operation {
                source_account: Some(MuxedAccount::Ed25519(Uint256(fake_source_acct))),
                body: OperationBody::Payment(PaymentOp {
                    destination: MuxedAccount::Ed25519(Uint256(fake_dest_acct)),
                    asset: xdr::Asset::Native,
                    amount: 100,
                }),
            }]
            .try_into()
            .unwrap(),
        };

        let result = ledger.sign_transaction(path, tx).await;
        match result {
            Ok(response) => {
                assert_eq!( hex::encode(response), "5c2f8eb41e11ab922800071990a25cf9713cc6e7c43e50e0780ddc4c0c6da50c784609ef14c528a12f520d8ea9343b49083f59c51e3f28af8c62b3edeaade60e");
            }
            Err(e) => {
                println!("{e}");
                assert!(false);
            }
        };
        mock_request_1.assert();
        mock_request_2.assert();
    }

    #[tokio::test]
    async fn test_sign_tx_hash_when_hash_signing_is_not_enabled() {
        //when hash signing isn't enabled on the device we expect an error
        let server = MockServer::start();
        let mock_server = server.mock(|when, then| {
            when.method(POST)
                .path("/")
                .header("accept", "application/json")
                .header("content-type", "application/json")
                .json_body(json!({ "apduHex": "e00800004d038000002c800000948000000033333839653966306631613635663139373336636163663534346332653832353331336538343437663536393233336262386462333961613630376338383839" }));
            then.status(200)
                .header("content-type", "application/json")
                .json_body(json!({"data": "6c66"}));
        });

        let transport = EmulatorHttpTransport::new(&server.host(), server.port());
        let ledger_options = Some(LedgerOptions {
            exchange: transport,
            hd_path: slip10::BIP32Path::from_str("m/44'/148'/0'").unwrap(),
        });
        let ledger = LedgerSigner::new(TEST_NETWORK_PASSPHRASE, ledger_options);

        let path = slip10::BIP32Path::from_str("m/44'/148'/0'").unwrap();
        let test_hash = b"3389e9f0f1a65f19736cacf544c2e825313e8447f569233bb8db39aa607c8889";

        let result = ledger.sign_transaction_hash(path, test_hash).await;
        if let Err(LedgerError::APDUExchangeError(msg)) = result {
            assert_eq!(msg, "Ledger APDU retcode: 0x6C66");
            // this error code is SW_TX_HASH_SIGNING_MODE_NOT_ENABLED https://github.com/LedgerHQ/app-stellar/blob/develop/docs/COMMANDS.md
        } else {
            panic!("Unexpected result: {:?}", result);
        }

        mock_server.assert();
    }

    #[tokio::test]
    async fn test_sign_tx_hash_when_hash_signing_is_enabled() {
        let server = MockServer::start();
        let mock_server = server.mock(|when, then| {
            when.method(POST)
                .path("/")
                .header("accept", "application/json")
                .header("content-type", "application/json")
                .json_body(json!({ "apduHex": "e00800002d038000002c80000094800000003389e9f0f1a65f19736cacf544c2e825313e8447f569233bb8db39aa607c8889" }));
            then.status(200)
                .header("content-type", "application/json")
                .json_body(json!({"data": "6970b9c9d3a6f4de7fb93e8d3920ec704fc4fece411873c40570015bbb1a60a197622bc3bf5644bb38ae73e1b96e4d487d716d142d46c7e944f008dece92df079000"}));
        });

        let transport = EmulatorHttpTransport::new(&server.host(), server.port());
        let ledger_options: Option<LedgerOptions<_>> = Some(LedgerOptions {
            exchange: transport,
            hd_path: slip10::BIP32Path::from_str("m/44'/148'/0'").unwrap(),
        });
        let ledger = LedgerSigner::new(TEST_NETWORK_PASSPHRASE, ledger_options);
        let path = slip10::BIP32Path::from_str("m/44'/148'/0'").unwrap();
        let mut test_hash = vec![0u8; 32];

        match hex::decode_to_slice(
            "3389e9f0f1a65f19736cacf544c2e825313e8447f569233bb8db39aa607c8889",
            &mut test_hash as &mut [u8],
        ) {
            Ok(()) => {}
            Err(e) => {
                panic!("Unexpected result: {e}");
            }
        }

        let result = ledger.sign_transaction_hash(path, &test_hash).await;

        match result {
            Ok(response) => {
                assert_eq!( hex::encode(response), "6970b9c9d3a6f4de7fb93e8d3920ec704fc4fece411873c40570015bbb1a60a197622bc3bf5644bb38ae73e1b96e4d487d716d142d46c7e944f008dece92df07");
            }
            Err(e) => {
                panic!("Unexpected result: {e}");
            }
        }

        mock_server.assert();
    }
}<|MERGE_RESOLUTION|>--- conflicted
+++ resolved
@@ -1,11 +1,7 @@
 use futures::executor::block_on;
 use ledger_transport::{APDUCommand, Exchange};
 use ledger_transport_hid::{
-<<<<<<< HEAD
-    hidapi::{self, HidError},
-=======
-    hidapi::{HidApi, HidError},
->>>>>>> a5eca371
+    hidapi::{self, HidApi, HidError},
     LedgerHIDError, TransportNativeHID,
 };
 use sha2::{Digest, Sha256};
@@ -137,7 +133,7 @@
         let hd_path = bip_path_from_index(index)?;
         Self::get_public_key_with_display_flag(self, hd_path, false).await
     }
-    /// Synchronous version of get_public_key
+    /// Synchronous version of `get_public_key`
     /// # Errors
     ///
     pub fn get_public_key_sync(
@@ -349,7 +345,7 @@
         txn: [u8; 32],
         source_account: &stellar_strkey::Strkey,
     ) -> Result<DecoratedSignature, Error> {
-        let signature = block_on(self.sign_transaction_hash(self.hd_path.clone(), txn.to_vec())) //TODO: refactor sign_transaction_hash
+        let signature = block_on(self.sign_transaction_hash(self.hd_path.clone(), &txn)) //TODO: refactor sign_transaction_hash
             .map_err(|e| {
                 tracing::error!("Error signing transaction hash with Ledger device: {e}");
                 Error::MissingSignerForAddress {
