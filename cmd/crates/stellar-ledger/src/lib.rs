use futures::executor::block_on;
use hidapi::HidApi;
use ledger_transport::{APDUCommand, Exchange};
<<<<<<< HEAD
use ledger_transport_hid::{
    hidapi::{self, HidError},
    LedgerHIDError, TransportNativeHID,
};
=======
use ledger_transport_hid::{hidapi::HidError, LedgerHIDError, TransportNativeHID};
>>>>>>> 02f840e7
use sha2::{Digest, Sha256};

use soroban_env_host::xdr::{Hash, Transaction};
use std::vec;
use stellar_strkey::DecodeError;
use stellar_xdr::curr::{
    DecoratedSignature, Error as XdrError, Limits, Signature, SignatureHint, TransactionEnvelope,
    TransactionSignaturePayload, TransactionSignaturePayloadTaggedTransaction,
    TransactionV1Envelope, WriteXdr,
};

pub use crate::signer::{Error, Stellar};

mod emulator_http_transport;
mod signer;
mod speculos;

#[cfg(all(test, feature = "emulator-tests"))]
mod emulator_tests;

// this is from https://github.com/LedgerHQ/ledger-live/blob/36cfbf3fa3300fd99bcee2ab72e1fd8f280e6280/libs/ledgerjs/packages/hw-app-str/src/Str.ts#L181
const APDU_MAX_SIZE: u8 = 150;
const HD_PATH_ELEMENTS_COUNT: u8 = 3;
const BUFFER_SIZE: u8 = 1 + HD_PATH_ELEMENTS_COUNT * 4;
const CHUNK_SIZE: u8 = APDU_MAX_SIZE - BUFFER_SIZE;

// These constant values are from https://github.com/LedgerHQ/app-stellar/blob/develop/docs/COMMANDS.md
const SIGN_TX_RESPONSE_SIZE: usize = 64;

const CLA: u8 = 0xE0;

const GET_PUBLIC_KEY: u8 = 0x02;
const P1_GET_PUBLIC_KEY: u8 = 0x00;
const P2_GET_PUBLIC_KEY_NO_DISPLAY: u8 = 0x00;
const P2_GET_PUBLIC_KEY_DISPLAY: u8 = 0x01;

const SIGN_TX: u8 = 0x04;
const P1_SIGN_TX_FIRST: u8 = 0x00;
const P1_SIGN_TX_NOT_FIRST: u8 = 0x80;
const P2_SIGN_TX_LAST: u8 = 0x00;
const P2_SIGN_TX_MORE: u8 = 0x80;

const GET_APP_CONFIGURATION: u8 = 0x06;
const P1_GET_APP_CONFIGURATION: u8 = 0x00;
const P2_GET_APP_CONFIGURATION: u8 = 0x00;

const SIGN_TX_HASH: u8 = 0x08;
const P1_SIGN_TX_HASH: u8 = 0x00;
const P2_SIGN_TX_HASH: u8 = 0x00;

const RETURN_CODE_OK: u16 = 36864; // APDUAnswer.retcode which means success from Ledger

#[derive(thiserror::Error, Debug)]
pub enum LedgerError {
    #[error("Error occurred while initializing HIDAPI: {0}")]
    HidApiError(#[from] HidError),

    #[error("Error occurred while initializing Ledger HID transport: {0}")]
    LedgerHidError(#[from] LedgerHIDError),

    #[error("Error with ADPU exchange with Ledger device: {0}")]
    APDUExchangeError(String),

    #[error("Error occurred while exchanging with Ledger device: {0}")]
    LedgerConnectionError(String),

    #[error("Error occurred while parsing BIP32 path: {0}")]
    Bip32PathError(String),
<<<<<<< HEAD
}

fn hid_api() -> Result<hidapi::HidApi, LedgerError> {
    hidapi::HidApi::new().map_err(LedgerError::HidApiError)
}

fn transport_native_hid() -> Result<TransportNativeHID, LedgerError> {
    let hidapi = hid_api()?;
    TransportNativeHID::new(&hidapi).map_err(LedgerError::LedgerHidError)
=======

    #[error(transparent)]
    XdrError(#[from] XdrError),

    #[error(transparent)]
    DecodeError(#[from] DecodeError),
>>>>>>> 02f840e7
}

pub struct LedgerOptions<T: Exchange> {
    exchange: T,
    hd_path: slip10::BIP32Path,
}

pub struct LedgerSigner<T: Exchange> {
    network_passphrase: String,
    transport: T,
    pub hd_path: slip10::BIP32Path,
}

pub struct NativeSigner(LedgerSigner<TransportNativeHID>);

impl AsRef<LedgerSigner<TransportNativeHID>> for NativeSigner {
    fn as_ref(&self) -> &LedgerSigner<TransportNativeHID> {
        &self.0
    }
}

impl TryFrom<(String, u32)> for NativeSigner {
    type Error = LedgerError;
    fn try_from((network_passphrase, hd_path): (String, u32)) -> Result<Self, Self::Error> {
        Ok(Self(LedgerSigner {
            network_passphrase,
            transport: transport_native_hid()?,
            hd_path: bip_path_from_index(hd_path)?,
        }))
    }
}

impl<T> LedgerSigner<T>
where
    T: Exchange,
{
    /// Get the public key from the device
    /// # Errors
    /// Returns an error if there is an issue with connecting with the device or getting the public key from the device
    pub async fn get_public_key(
        &self,
        index: u32,
    ) -> Result<stellar_strkey::ed25519::PublicKey, LedgerError> {
        let hd_path = bip_path_from_index(index)?;
        Self::get_public_key_with_display_flag(self, hd_path, false).await
    }
    /// Synchronous version of get_public_key
    /// # Errors
    ///
    pub fn get_public_key_sync(
        &self,
        index: u32,
    ) -> Result<stellar_strkey::ed25519::PublicKey, LedgerError> {
        block_on(self.get_public_key(index))
    }

    /// Get the device app's configuration
    /// # Errors
    /// Returns an error if there is an issue with connecting with the device or getting the config from the device
    pub async fn get_app_configuration(&self) -> Result<Vec<u8>, LedgerError> {
        let command = APDUCommand {
            cla: CLA,
            ins: GET_APP_CONFIGURATION,
            p1: P1_GET_APP_CONFIGURATION,
            p2: P2_GET_APP_CONFIGURATION,
            data: vec![],
        };
        self.send_command_to_ledger(command).await
    }

    /// Sign a Stellar transaction hash with the account on the Ledger device
    /// based on impl from [https://github.com/LedgerHQ/ledger-live/blob/develop/libs/ledgerjs/packages/hw-app-str/src/Str.ts#L166](https://github.com/LedgerHQ/ledger-live/blob/develop/libs/ledgerjs/packages/hw-app-str/src/Str.ts#L166)
    /// # Errors
    /// Returns an error if there is an issue with connecting with the device or signing the given tx on the device. Or, if the device has not enabled hash signing
<<<<<<< HEAD
    pub async fn sign_blob(
=======
    async fn sign_transaction_hash(
>>>>>>> 02f840e7
        &self,
        hd_path: slip10::BIP32Path,
        blob: &[u8],
    ) -> Result<Vec<u8>, LedgerError> {
        let mut hd_path_to_bytes = hd_path_to_bytes(&hd_path)?;

        let capacity = 1 + hd_path_to_bytes.len() + blob.len();
        let mut data: Vec<u8> = Vec::with_capacity(capacity);

        data.insert(0, HD_PATH_ELEMENTS_COUNT);
        data.append(&mut hd_path_to_bytes);
        data.extend_from_slice(blob);

        let command = APDUCommand {
            cla: CLA,
            ins: SIGN_TX_HASH,
            p1: P1_SIGN_TX_HASH,
            p2: P2_SIGN_TX_HASH,
            data,
        };

        self.send_command_to_ledger(command).await
    }

    /// Sign a Stellar transaction hash with the account on the Ledger device
    /// based on impl from [https://github.com/LedgerHQ/ledger-live/blob/develop/libs/ledgerjs/packages/hw-app-str/src/Str.ts#L166](https://github.com/LedgerHQ/ledger-live/blob/develop/libs/ledgerjs/packages/hw-app-str/src/Str.ts#L166)
    /// # Errors
    /// Returns an error if there is an issue with connecting with the device or signing the given tx on the device. Or, if the device has not enabled hash signing
    pub async fn sign_transaction_hash(
        &self,
        hd_path: slip10::BIP32Path,
        transaction_hash: &[u8],
    ) -> Result<Vec<u8>, LedgerError> {
        self.sign_blob(hd_path, transaction_hash).await
    }

    /// Sign a Stellar transaction with the account on the Ledger device
    /// # Errors
    /// Returns an error if there is an issue with connecting with the device or signing the given tx on the device
    #[allow(clippy::missing_panics_doc)]
    async fn sign_transaction(
        &self,
        hd_path: slip10::BIP32Path,
        transaction: Transaction,
    ) -> Result<Vec<u8>, LedgerError> {
        let tagged_transaction =
            TransactionSignaturePayloadTaggedTransaction::Tx(transaction.clone());
        let network_hash = self.network_hash();
        let signature_payload = TransactionSignaturePayload {
            network_id: network_hash,
            tagged_transaction,
        };
<<<<<<< HEAD
        let mut signature_payload_as_bytes = signature_payload
            .to_xdr(Limits::none())
            .expect("tx payload should be able to be written as xdr");
=======
        let mut signature_payload_as_bytes = signature_payload.to_xdr(Limits::none())?;
>>>>>>> 02f840e7

        let mut hd_path_to_bytes = hd_path_to_bytes(&hd_path)?;

        let capacity = 1 + hd_path_to_bytes.len() + signature_payload_as_bytes.len();
        let mut data: Vec<u8> = Vec::with_capacity(capacity);

        data.insert(0, HD_PATH_ELEMENTS_COUNT);
        data.append(&mut hd_path_to_bytes);
        data.append(&mut signature_payload_as_bytes);

        let chunks = data.chunks(CHUNK_SIZE as usize);
        let chunks_count = chunks.len();

        let mut result = Vec::with_capacity(SIGN_TX_RESPONSE_SIZE);
        for (i, chunk) in chunks.enumerate() {
            let is_first_chunk = i == 0;
            let is_last_chunk = chunks_count == i + 1;

            let command = APDUCommand {
                cla: CLA,
                ins: SIGN_TX,
                p1: if is_first_chunk {
                    P1_SIGN_TX_FIRST
                } else {
                    P1_SIGN_TX_NOT_FIRST
                },
                p2: if is_last_chunk {
                    P2_SIGN_TX_LAST
                } else {
                    P2_SIGN_TX_MORE
                },
                data: chunk.to_vec(),
            };

            match self.send_command_to_ledger(command).await {
                Ok(mut r) => {
                    result.append(&mut r);
                }
                Err(e) => {
                    return Err(e);
                }
            }
        }

        Ok(result)
    }

    /// The `display_and_confirm` bool determines if the Ledger will display the public key on its screen and requires user approval to share
    async fn get_public_key_with_display_flag(
        &self,
        hd_path: slip10::BIP32Path,
        display_and_confirm: bool,
    ) -> Result<stellar_strkey::ed25519::PublicKey, LedgerError> {
        // convert the hd_path into bytes to be sent as `data` to the Ledger
        // the first element of the data should be the number of elements in the path
        let mut hd_path_to_bytes = hd_path_to_bytes(&hd_path)?;
        let hd_path_elements_count = hd_path.depth();
        hd_path_to_bytes.insert(0, hd_path_elements_count);

        let p2 = if display_and_confirm {
            P2_GET_PUBLIC_KEY_DISPLAY
        } else {
            P2_GET_PUBLIC_KEY_NO_DISPLAY
        };

        // more information about how to build this command can be found at https://github.com/LedgerHQ/app-stellar/blob/develop/docs/COMMANDS.md
        let command = APDUCommand {
            cla: CLA,
            ins: GET_PUBLIC_KEY,
            p1: P1_GET_PUBLIC_KEY,
            p2,
            data: hd_path_to_bytes,
        };

        tracing::info!("APDU in: {}", hex::encode(command.serialize()));

        match self.send_command_to_ledger(command).await {
<<<<<<< HEAD
            Ok(value) => Ok(stellar_strkey::ed25519::PublicKey::from_payload(&value)
                .expect("payload should be able to be converted into PublicKey")),
=======
            Ok(value) => Ok(stellar_strkey::ed25519::PublicKey::from_payload(&value)?),
>>>>>>> 02f840e7
            Err(err) => Err(err),
        }
    }

    async fn send_command_to_ledger(
        &self,
        command: APDUCommand<Vec<u8>>,
    ) -> Result<Vec<u8>, LedgerError> {
        match self.transport.exchange(&command).await {
            Ok(response) => {
                tracing::info!(
                    "APDU out: {}\nAPDU ret code: {:x}",
                    hex::encode(response.apdu_data()),
                    response.retcode(),
                );
                // Ok means we successfully connected with the Ledger but it doesn't mean our request succeeded. We still need to check the response.retcode
                if response.retcode() == RETURN_CODE_OK {
                    return Ok(response.data().to_vec());
                }

                let retcode = response.retcode();
                let error_string = format!("Ledger APDU retcode: 0x{retcode:X}");
                Err(LedgerError::APDUExchangeError(error_string))
            }
            Err(_err) => Err(LedgerError::LedgerConnectionError(
                "Error connecting to ledger device".to_string(),
            )),
        }
    }
}

impl<T: Exchange> Stellar for LedgerSigner<T> {
    type Init = LedgerOptions<T>;

    fn new(network_passphrase: &str, options: Option<LedgerOptions<T>>) -> Self {
        let options_unwrapped = options.expect("LedgerSigner should have LedgerOptions passed in");
        LedgerSigner {
            network_passphrase: network_passphrase.to_string(),
            transport: options_unwrapped.exchange,
            hd_path: options_unwrapped.hd_path,
        }
    }

    fn network_hash(&self) -> stellar_xdr::curr::Hash {
        Hash(Sha256::digest(self.network_passphrase.as_bytes()).into())
    }

    fn sign_txn_hash(
        &self,
        txn: [u8; 32],
        source_account: &stellar_strkey::Strkey,
    ) -> Result<DecoratedSignature, Error> {
<<<<<<< HEAD
        let signature = block_on(self.sign_transaction_hash(self.hd_path.clone(), &txn)) //TODO: refactor sign_transaction_hash
=======
        let signature = block_on(self.sign_transaction_hash(self.hd_path.clone(), txn.to_vec())) //TODO: refactor sign_transaction_hash
>>>>>>> 02f840e7
            .map_err(|e| {
                tracing::error!("Error signing transaction hash with Ledger device: {e}");
                Error::MissingSignerForAddress {
                    address: source_account.to_string(),
                }
            })?;

<<<<<<< HEAD
=======
        let hint = source_account.to_string().into_bytes()[28..]
            .try_into()
            .map_err(|e| {
                tracing::error!("Error converting source_account to string: {e}");
                Error::MissingSignerForAddress {
                    address: source_account.to_string(),
                }
            })?;
>>>>>>> 02f840e7
        let sig_bytes = signature.try_into()?;
        Ok(DecoratedSignature {
            hint: SignatureHint(hint),
            signature: Signature(sig_bytes),
        })
    }

    fn sign_txn(
        &self,
        txn: Transaction,
        source_account: &stellar_strkey::Strkey,
    ) -> Result<TransactionEnvelope, Error> {
        let signature = block_on(self.sign_transaction(self.hd_path.clone(), txn.clone()))
            .map_err(|e| {
                tracing::error!("Error signing transaction with Ledger device: {e}");
                Error::MissingSignerForAddress {
                    address: "source_account".to_string(),
                }
            })?;

<<<<<<< HEAD
=======
        let hint = source_account.to_string().into_bytes()[28..]
            .try_into()
            .map_err(|e| {
                tracing::error!("Error converting source_account to string: {e}");
                Error::MissingSignerForAddress {
                    address: source_account.to_string(),
                }
            })?;
>>>>>>> 02f840e7
        let sig_bytes = signature.try_into()?;
        let decorated_signature = DecoratedSignature {
            hint: SignatureHint(hint),
            signature: Signature(sig_bytes),
        };

        Ok(TransactionEnvelope::Tx(TransactionV1Envelope {
            tx: txn,
            signatures: vec![decorated_signature].try_into()?,
        }))
    }
}

fn bip_path_from_index(index: u32) -> Result<slip10::BIP32Path, LedgerError> {
    let path = format!("m/44'/148'/{index}'");
    path.parse().map_err(|e| {
        let error_string = format!("Error parsing BIP32 path: {e}");
        LedgerError::Bip32PathError(error_string)
    })
<<<<<<< HEAD
}

fn hd_path_to_bytes(hd_path: &slip10::BIP32Path) -> Vec<u8> {
    (0..hd_path.depth())
        .flat_map(|index| {
            let value = *hd_path
                .index(index)
                .expect("should be able to get index of hd path");
            value.to_be_bytes()
        })
        .collect::<Vec<u8>>()
=======
}

fn hd_path_to_bytes(hd_path: &slip10::BIP32Path) -> Result<Vec<u8>, LedgerError> {
    let hd_path_indices = 0..hd_path.depth();
    let mut result = Vec::with_capacity(hd_path.depth() as usize);

    for index in hd_path_indices {
        let value = hd_path.index(index);
        if let Some(v) = value {
            let value_bytes = v.to_be_bytes();
            result.push(value_bytes);
        } else {
            return Err(LedgerError::Bip32PathError(
                "Error getting index of hd path".to_string(),
            ));
        }
    }

    Ok(result.into_iter().flatten().collect())
}

pub fn get_transport() -> Result<impl Exchange, LedgerError> {
    // instantiate the connection to Ledger, this will return an error if Ledger is not connected
    let hidapi = HidApi::new().map_err(LedgerError::HidApiError)?;
    TransportNativeHID::new(&hidapi).map_err(LedgerError::LedgerHidError)
>>>>>>> 02f840e7
}

#[cfg(test)]
mod test {
    use std::str::FromStr;

    use httpmock::prelude::*;
    use serde_json::json;

    use crate::emulator_http_transport::EmulatorHttpTransport;

    use soroban_env_host::xdr::Transaction;
    use std::vec;

    use crate::signer::Stellar;
    use soroban_env_host::xdr::{self, Operation, OperationBody, Uint256};

    use crate::{LedgerError, LedgerOptions, LedgerSigner};

    use stellar_xdr::curr::{
        Memo, MuxedAccount, PaymentOp, Preconditions, SequenceNumber, TransactionExt,
    };

    const TEST_NETWORK_PASSPHRASE: &str = "Test SDF Network ; September 2015";

    #[tokio::test]
    async fn test_get_public_key() {
        let server = MockServer::start();
        let mock_server = server.mock(|when, then| {
            when.method(POST)
                .path("/")
                .header("accept", "application/json")
                .header("content-type", "application/json")
                .json_body(json!({ "apduHex": "e00200000d038000002c8000009480000000" }));
            then.status(200)
                .header("content-type", "application/json")
                .json_body(json!({"data": "e93388bbfd2fbd11806dd0bd59cea9079e7cc70ce7b1e154f114cdfe4e466ecd9000"}));
        });

        let transport = EmulatorHttpTransport::new(&server.host(), server.port());
        let ledger_options = Some(LedgerOptions {
            exchange: transport,
            hd_path: slip10::BIP32Path::from_str("m/44'/148'/0'").unwrap(),
        });

        let ledger = LedgerSigner::new(TEST_NETWORK_PASSPHRASE, ledger_options);
        match ledger.get_public_key(0).await {
            Ok(public_key) => {
                let public_key_string = public_key.to_string();
                // This is determined by the seed phrase used to start up the emulator
                let expected_public_key =
                    "GDUTHCF37UX32EMANXIL2WOOVEDZ47GHBTT3DYKU6EKM37SOIZXM2FN7";
                assert_eq!(public_key_string, expected_public_key);
            }
            Err(e) => {
                println!("{e}");
                assert!(false);
            }
        }

        mock_server.assert();
    }

    #[tokio::test]
    async fn test_get_app_configuration() {
        let server = MockServer::start();
        let mock_server = server.mock(|when, then| {
            when.method(POST)
                .path("/")
                .header("accept", "application/json")
                .header("content-type", "application/json")
                .json_body(json!({ "apduHex": "e006000000" }));
            then.status(200)
                .header("content-type", "application/json")
                .json_body(json!({"data": "000500039000"}));
        });

        let transport = EmulatorHttpTransport::new(&server.host(), server.port());
        let ledger_options = Some(LedgerOptions {
            exchange: transport,
            hd_path: slip10::BIP32Path::from_str("m/44'/148'/0'").unwrap(),
        });

        let ledger = LedgerSigner::new(TEST_NETWORK_PASSPHRASE, ledger_options);
        match ledger.get_app_configuration().await {
            Ok(config) => {
                assert_eq!(config, vec![0, 5, 0, 3]);
            }
            Err(e) => {
                println!("{e}");
                assert!(false);
            }
        };

        mock_server.assert();
    }

    #[tokio::test]
    async fn test_sign_tx() {
        let server = MockServer::start();
        let mock_request_1 = server.mock(|when, then| {
            when.method(POST)
                .path("/")
                .header("accept", "application/json")
                .header("content-type", "application/json")
                .json_body(json!({ "apduHex": "e004008089038000002c8000009480000000cee0302d59844d32bdca915c8203dd44b33fbb7edc19051ea37abedf28ecd472000000020000000000000000000000000000000000000000000000000000000000000000000000000000006400000000000000010000000000000001000000075374656c6c6172000000000100000001000000000000000000000000" }));
            then.status(200)
                .header("content-type", "application/json")
                .json_body(json!({"data": "9000"}));
        });

        let mock_request_2 = server.mock(|when, then| {
            when.method(POST)
                .path("/")
                .header("accept", "application/json")
                .header("content-type", "application/json")
                .json_body(json!({ "apduHex": "e0048000500000000000000000000000000000000000000000000000000000000100000000000000000000000000000000000000000000000000000000000000000000000000000000000000000000006400000000" }));
            then.status(200)
                .header("content-type", "application/json")
                .json_body(json!({"data": "5c2f8eb41e11ab922800071990a25cf9713cc6e7c43e50e0780ddc4c0c6da50c784609ef14c528a12f520d8ea9343b49083f59c51e3f28af8c62b3edeaade60e9000"}));
        });

        let transport = EmulatorHttpTransport::new(&server.host(), server.port());
        let ledger_options = Some(LedgerOptions {
            exchange: transport,
            hd_path: slip10::BIP32Path::from_str("m/44'/148'/0'").unwrap(),
        });
        let ledger = LedgerSigner::new(TEST_NETWORK_PASSPHRASE, ledger_options);
        let path = slip10::BIP32Path::from_str("m/44'/148'/0'").unwrap();

        let fake_source_acct = [0 as u8; 32];
        let fake_dest_acct = [0 as u8; 32];
        let tx = Transaction {
            source_account: MuxedAccount::Ed25519(Uint256(fake_source_acct)),
            fee: 100,
            seq_num: SequenceNumber(1),
            cond: Preconditions::None,
            memo: Memo::Text("Stellar".as_bytes().try_into().unwrap()),
            ext: TransactionExt::V0,
            operations: [Operation {
                source_account: Some(MuxedAccount::Ed25519(Uint256(fake_source_acct))),
                body: OperationBody::Payment(PaymentOp {
                    destination: MuxedAccount::Ed25519(Uint256(fake_dest_acct)),
                    asset: xdr::Asset::Native,
                    amount: 100,
                }),
            }]
            .try_into()
            .unwrap(),
        };

        let result = ledger.sign_transaction(path, tx).await;
        match result {
            Ok(response) => {
                assert_eq!( hex::encode(response), "5c2f8eb41e11ab922800071990a25cf9713cc6e7c43e50e0780ddc4c0c6da50c784609ef14c528a12f520d8ea9343b49083f59c51e3f28af8c62b3edeaade60e");
            }
            Err(e) => {
                println!("{e}");
                assert!(false);
            }
        };
        mock_request_1.assert();
        mock_request_2.assert();
    }

    #[tokio::test]
    async fn test_sign_tx_hash_when_hash_signing_is_not_enabled() {
        //when hash signing isn't enabled on the device we expect an error
        let server = MockServer::start();
        let mock_server = server.mock(|when, then| {
            when.method(POST)
                .path("/")
                .header("accept", "application/json")
                .header("content-type", "application/json")
                .json_body(json!({ "apduHex": "e00800004d038000002c800000948000000033333839653966306631613635663139373336636163663534346332653832353331336538343437663536393233336262386462333961613630376338383839" }));
            then.status(200)
                .header("content-type", "application/json")
                .json_body(json!({"data": "6c66"}));
        });

        let transport = EmulatorHttpTransport::new(&server.host(), server.port());
        let ledger_options = Some(LedgerOptions {
            exchange: transport,
            hd_path: slip10::BIP32Path::from_str("m/44'/148'/0'").unwrap(),
        });
        let ledger = LedgerSigner::new(TEST_NETWORK_PASSPHRASE, ledger_options);

        let path = slip10::BIP32Path::from_str("m/44'/148'/0'").unwrap();
        let test_hash = b"3389e9f0f1a65f19736cacf544c2e825313e8447f569233bb8db39aa607c8889";

        let result = ledger.sign_transaction_hash(path, test_hash).await;
        if let Err(LedgerError::APDUExchangeError(msg)) = result {
            assert_eq!(msg, "Ledger APDU retcode: 0x6C66");
            // this error code is SW_TX_HASH_SIGNING_MODE_NOT_ENABLED https://github.com/LedgerHQ/app-stellar/blob/develop/docs/COMMANDS.md
        } else {
            panic!("Unexpected result: {:?}", result);
        }

        mock_server.assert();
    }

    #[tokio::test]
    async fn test_sign_tx_hash_when_hash_signing_is_enabled() {
        let server = MockServer::start();
        let mock_server = server.mock(|when, then| {
            when.method(POST)
                .path("/")
                .header("accept", "application/json")
                .header("content-type", "application/json")
                .json_body(json!({ "apduHex": "e00800002d038000002c80000094800000003389e9f0f1a65f19736cacf544c2e825313e8447f569233bb8db39aa607c8889" }));
            then.status(200)
                .header("content-type", "application/json")
                .json_body(json!({"data": "6970b9c9d3a6f4de7fb93e8d3920ec704fc4fece411873c40570015bbb1a60a197622bc3bf5644bb38ae73e1b96e4d487d716d142d46c7e944f008dece92df079000"}));
        });

        let transport = EmulatorHttpTransport::new(&server.host(), server.port());
        let ledger_options: Option<LedgerOptions<_>> = Some(LedgerOptions {
            exchange: transport,
            hd_path: slip10::BIP32Path::from_str("m/44'/148'/0'").unwrap(),
        });
        let ledger = LedgerSigner::new(TEST_NETWORK_PASSPHRASE, ledger_options);
        let path = slip10::BIP32Path::from_str("m/44'/148'/0'").unwrap();
        let mut test_hash = vec![0u8; 32];

        match hex::decode_to_slice(
            "3389e9f0f1a65f19736cacf544c2e825313e8447f569233bb8db39aa607c8889",
            &mut test_hash as &mut [u8],
        ) {
            Ok(()) => {}
            Err(e) => {
                panic!("Unexpected result: {e}");
            }
        }

        let result = ledger.sign_transaction_hash(path, &test_hash).await;

        match result {
            Ok(response) => {
                assert_eq!( hex::encode(response), "6970b9c9d3a6f4de7fb93e8d3920ec704fc4fece411873c40570015bbb1a60a197622bc3bf5644bb38ae73e1b96e4d487d716d142d46c7e944f008dece92df07");
            }
            Err(e) => {
                panic!("Unexpected result: {e}");
            }
        }

        mock_server.assert();
    }
}<|MERGE_RESOLUTION|>--- conflicted
+++ resolved
@@ -1,14 +1,10 @@
 use futures::executor::block_on;
 use hidapi::HidApi;
 use ledger_transport::{APDUCommand, Exchange};
-<<<<<<< HEAD
 use ledger_transport_hid::{
     hidapi::{self, HidError},
     LedgerHIDError, TransportNativeHID,
 };
-=======
-use ledger_transport_hid::{hidapi::HidError, LedgerHIDError, TransportNativeHID};
->>>>>>> 02f840e7
 use sha2::{Digest, Sha256};
 
 use soroban_env_host::xdr::{Hash, Transaction};
@@ -77,7 +73,12 @@
 
     #[error("Error occurred while parsing BIP32 path: {0}")]
     Bip32PathError(String),
-<<<<<<< HEAD
+
+    #[error(transparent)]
+    XdrError(#[from] XdrError),
+
+    #[error(transparent)]
+    DecodeError(#[from] DecodeError),
 }
 
 fn hid_api() -> Result<hidapi::HidApi, LedgerError> {
@@ -87,14 +88,6 @@
 fn transport_native_hid() -> Result<TransportNativeHID, LedgerError> {
     let hidapi = hid_api()?;
     TransportNativeHID::new(&hidapi).map_err(LedgerError::LedgerHidError)
-=======
-
-    #[error(transparent)]
-    XdrError(#[from] XdrError),
-
-    #[error(transparent)]
-    DecodeError(#[from] DecodeError),
->>>>>>> 02f840e7
 }
 
 pub struct LedgerOptions<T: Exchange> {
@@ -169,11 +162,7 @@
     /// based on impl from [https://github.com/LedgerHQ/ledger-live/blob/develop/libs/ledgerjs/packages/hw-app-str/src/Str.ts#L166](https://github.com/LedgerHQ/ledger-live/blob/develop/libs/ledgerjs/packages/hw-app-str/src/Str.ts#L166)
     /// # Errors
     /// Returns an error if there is an issue with connecting with the device or signing the given tx on the device. Or, if the device has not enabled hash signing
-<<<<<<< HEAD
     pub async fn sign_blob(
-=======
-    async fn sign_transaction_hash(
->>>>>>> 02f840e7
         &self,
         hd_path: slip10::BIP32Path,
         blob: &[u8],
@@ -226,13 +215,7 @@
             network_id: network_hash,
             tagged_transaction,
         };
-<<<<<<< HEAD
-        let mut signature_payload_as_bytes = signature_payload
-            .to_xdr(Limits::none())
-            .expect("tx payload should be able to be written as xdr");
-=======
         let mut signature_payload_as_bytes = signature_payload.to_xdr(Limits::none())?;
->>>>>>> 02f840e7
 
         let mut hd_path_to_bytes = hd_path_to_bytes(&hd_path)?;
 
@@ -310,12 +293,7 @@
         tracing::info!("APDU in: {}", hex::encode(command.serialize()));
 
         match self.send_command_to_ledger(command).await {
-<<<<<<< HEAD
-            Ok(value) => Ok(stellar_strkey::ed25519::PublicKey::from_payload(&value)
-                .expect("payload should be able to be converted into PublicKey")),
-=======
             Ok(value) => Ok(stellar_strkey::ed25519::PublicKey::from_payload(&value)?),
->>>>>>> 02f840e7
             Err(err) => Err(err),
         }
     }
@@ -368,11 +346,7 @@
         txn: [u8; 32],
         source_account: &stellar_strkey::Strkey,
     ) -> Result<DecoratedSignature, Error> {
-<<<<<<< HEAD
-        let signature = block_on(self.sign_transaction_hash(self.hd_path.clone(), &txn)) //TODO: refactor sign_transaction_hash
-=======
         let signature = block_on(self.sign_transaction_hash(self.hd_path.clone(), txn.to_vec())) //TODO: refactor sign_transaction_hash
->>>>>>> 02f840e7
             .map_err(|e| {
                 tracing::error!("Error signing transaction hash with Ledger device: {e}");
                 Error::MissingSignerForAddress {
@@ -380,8 +354,6 @@
                 }
             })?;
 
-<<<<<<< HEAD
-=======
         let hint = source_account.to_string().into_bytes()[28..]
             .try_into()
             .map_err(|e| {
@@ -390,7 +362,6 @@
                     address: source_account.to_string(),
                 }
             })?;
->>>>>>> 02f840e7
         let sig_bytes = signature.try_into()?;
         Ok(DecoratedSignature {
             hint: SignatureHint(hint),
@@ -411,8 +382,6 @@
                 }
             })?;
 
-<<<<<<< HEAD
-=======
         let hint = source_account.to_string().into_bytes()[28..]
             .try_into()
             .map_err(|e| {
@@ -421,7 +390,6 @@
                     address: source_account.to_string(),
                 }
             })?;
->>>>>>> 02f840e7
         let sig_bytes = signature.try_into()?;
         let decorated_signature = DecoratedSignature {
             hint: SignatureHint(hint),
@@ -441,19 +409,6 @@
         let error_string = format!("Error parsing BIP32 path: {e}");
         LedgerError::Bip32PathError(error_string)
     })
-<<<<<<< HEAD
-}
-
-fn hd_path_to_bytes(hd_path: &slip10::BIP32Path) -> Vec<u8> {
-    (0..hd_path.depth())
-        .flat_map(|index| {
-            let value = *hd_path
-                .index(index)
-                .expect("should be able to get index of hd path");
-            value.to_be_bytes()
-        })
-        .collect::<Vec<u8>>()
-=======
 }
 
 fn hd_path_to_bytes(hd_path: &slip10::BIP32Path) -> Result<Vec<u8>, LedgerError> {
@@ -479,7 +434,6 @@
     // instantiate the connection to Ledger, this will return an error if Ledger is not connected
     let hidapi = HidApi::new().map_err(LedgerError::HidApiError)?;
     TransportNativeHID::new(&hidapi).map_err(LedgerError::LedgerHidError)
->>>>>>> 02f840e7
 }
 
 #[cfg(test)]
