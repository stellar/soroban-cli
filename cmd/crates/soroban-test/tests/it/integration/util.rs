--- conflicted
+++ resolved
@@ -30,15 +30,11 @@
     deploy_contract(sandbox, CUSTOM_TYPES, false).await
 }
 
-<<<<<<< HEAD
-pub async fn deploy_contract(sandbox: &TestEnv, wasm: &Wasm<'static>, build_only: bool) -> String {
-=======
 pub async fn deploy_swap(sandbox: &TestEnv) -> String {
     deploy_contract(sandbox, SWAP).await
 }
 
 pub async fn deploy_contract(sandbox: &TestEnv, wasm: &Wasm<'static>) -> String {
->>>>>>> 0108b2ff
     let cmd = sandbox.cmd_with_config::<_, commands::contract::deploy::wasm::Cmd>(&[
         "--fee",
         "1000000",
