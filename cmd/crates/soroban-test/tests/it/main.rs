--- conflicted
+++ resolved
@@ -1,11 +1,7 @@
 mod arg_parsing;
 mod config;
 mod help;
-<<<<<<< HEAD
-// #[cfg(feature = "integration")]
-=======
 #[cfg(feature = "integration")]
->>>>>>> f41b84ee
 mod integration;
 mod lab;
 mod plugin;
