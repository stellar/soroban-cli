--- conflicted
+++ resolved
@@ -1,9 +1,5 @@
 #![no_std]
-<<<<<<< HEAD
-use soroban_sdk::{contractimpl, log, symbol_short, vec, Address, Env, String, Symbol, Vec};
-=======
 use soroban_sdk::{contract, log, symbol_short, vec, Address, Env, String, Symbol, Vec};
->>>>>>> 74d33691
 
 #[contract]
 pub struct Contract;
