--- conflicted
+++ resolved
@@ -1,9 +1,5 @@
 #![no_std]
-<<<<<<< HEAD
-use soroban_sdk::{contractimpl, log, vec, Address, Env, Symbol, Vec};
-=======
-use soroban_sdk::{contractimpl, vec, Address, Env, String, Symbol, Vec};
->>>>>>> 04c9941f
+use soroban_sdk::{contractimpl, log, vec, Address, Env, String, Symbol, Vec};
 
 pub struct Contract;
 
@@ -27,7 +23,9 @@
         env.events().publish(("auth",), world.clone());
         vec![&env, Symbol::short("Hello"), world]
     }
-<<<<<<< HEAD
+
+    #[allow(unused_variables)]
+    pub fn multi_word_cmd(env: Env, contract_owner: String) {}
     /// Logs a string with `hello ` in front.
     pub fn log(env: Env, str: Symbol) {
         env.events().publish(
@@ -36,11 +34,6 @@
         );
         log!(&env, "hello {}", str);
     }
-=======
-
-    #[allow(unused_variables)]
-    pub fn multi_word_cmd(env: Env, contract_owner: String) {}
->>>>>>> 04c9941f
 }
 
 #[cfg(test)]
