package daemon

import (
	"context"
	"net/http"
	"time"

	"github.com/jmoiron/sqlx"

	"github.com/cenkalti/backoff/v4"

	"github.com/stellar/go/clients/stellarcore"
	"github.com/stellar/go/historyarchive"
	"github.com/stellar/go/ingest/ledgerbackend"
	supporthttp "github.com/stellar/go/support/http"
	supportlog "github.com/stellar/go/support/log"
	"github.com/stellar/go/xdr"

	"github.com/stellar/soroban-tools/cmd/soroban-rpc/internal"
	"github.com/stellar/soroban-tools/cmd/soroban-rpc/internal/config"
	"github.com/stellar/soroban-tools/cmd/soroban-rpc/internal/db"
	"github.com/stellar/soroban-tools/cmd/soroban-rpc/internal/events"
	"github.com/stellar/soroban-tools/cmd/soroban-rpc/internal/ingest"
	"github.com/stellar/soroban-tools/cmd/soroban-rpc/internal/ledgerbucketwindow"
	"github.com/stellar/soroban-tools/cmd/soroban-rpc/internal/preflight"
	"github.com/stellar/soroban-tools/cmd/soroban-rpc/internal/transactions"
)

const (
	maxLedgerEntryWriteBatchSize = 150
)

type Daemon struct {
	core                *ledgerbackend.CaptiveStellarCore
	ingestService       *ingest.Service
	db                  *sqlx.DB
	handler             *internal.Handler
	logger              *supportlog.Entry
	preflightWorkerPool *preflight.PreflightWorkerPool
}

func (d *Daemon) ServeHTTP(writer http.ResponseWriter, request *http.Request) {
	d.handler.ServeHTTP(writer, request)
}

func (d *Daemon) GetDB() *sqlx.DB {
	return d.db
}

func (d *Daemon) Close() error {
	var err error
	if localErr := d.ingestService.Close(); localErr != nil {
		err = localErr
	}
	if localErr := d.core.Close(); localErr != nil {
		err = localErr
	}
	d.handler.Close()
	if localErr := d.db.Close(); localErr != nil {
		err = localErr
	}
	d.preflightWorkerPool.Close()
	return err
}

// newCaptiveCore create a new captive core backend instance and returns it.
func newCaptiveCore(cfg *config.LocalConfig, logger *supportlog.Entry) (*ledgerbackend.CaptiveStellarCore, error) {
	httpPortUint := uint(cfg.CaptiveCoreHTTPPort)
	var captiveCoreTomlParams ledgerbackend.CaptiveCoreTomlParams
	captiveCoreTomlParams.HTTPPort = &httpPortUint
	captiveCoreTomlParams.HistoryArchiveURLs = cfg.HistoryArchiveURLs
	captiveCoreTomlParams.NetworkPassphrase = cfg.NetworkPassphrase
	captiveCoreTomlParams.Strict = true
	captiveCoreTomlParams.UseDB = cfg.CaptiveCoreUseDB
	captiveCoreToml, err := ledgerbackend.NewCaptiveCoreTomlFromFile(cfg.CaptiveCoreConfigPath, captiveCoreTomlParams)
	if err != nil {
		logger.WithError(err).Fatal("Invalid captive core toml")
	}

	captiveConfig := ledgerbackend.CaptiveCoreConfig{
		BinaryPath:          cfg.StellarCoreBinaryPath,
		StoragePath:         cfg.CaptiveCoreStoragePath,
		NetworkPassphrase:   cfg.NetworkPassphrase,
		HistoryArchiveURLs:  cfg.HistoryArchiveURLs,
		CheckpointFrequency: cfg.CheckpointFrequency,
		Log:                 logger.WithField("subservice", "stellar-core"),
		Toml:                captiveCoreToml,
		UserAgent:           "captivecore",
		UseDB:               cfg.CaptiveCoreUseDB,
	}
	return ledgerbackend.NewCaptive(captiveConfig)

}

func MustNew(cfg config.LocalConfig) *Daemon {
	logger := supportlog.New()
	logger.SetLevel(cfg.LogLevel)

	core, err := newCaptiveCore(&cfg, logger)
	if err != nil {
		logger.Fatalf("could not create captive core: %v", err)
	}

<<<<<<< HEAD
	// Defaults: https://pkg.go.dev/github.com/cenkalti/backoff/v4@v4.2.0#pkg-constants
	expBackoff := backoff.NewExponentialBackOff()
	// Default is 15m but that's too long.
	expBackoff.MaxElapsedTime = 5 * time.Minute
	// Here and below, retry operations that could have transient errors
	// with exponential backoff in order to be more resilient during startup.
	historyArchive, err := backoff.RetryNotifyWithData(
		func() (*historyarchive.Archive, error) {
			return historyarchive.Connect(
				cfg.HistoryArchiveURLs[0],
				historyarchive.ConnectOptions{
					CheckpointFrequency: cfg.CheckpointFrequency,
				},
			)
=======
	if len(cfg.HistoryArchiveURLs) == 0 {
		logger.Fatalf("no history archives url were provided")
	}
	historyArchive, err := historyarchive.Connect(
		cfg.HistoryArchiveURLs[0],
		historyarchive.ConnectOptions{
			CheckpointFrequency: cfg.CheckpointFrequency,
>>>>>>> 13ee0d59
		},
		expBackoff,
		func(err error, dur time.Duration) {
			logger.Errorf("Failed connecting to history archive with error: %v. Retrying after %v", err, dur)
		})
	if err != nil {
		logger.Fatalf("could not connect to history archive: %v", err)
	}
	expBackoff.Reset()

	dbConn, err := backoff.RetryNotifyWithData(
		func() (*sqlx.DB, error) {
			return db.OpenSQLiteDB(cfg.SQLiteDBPath)
		},
		expBackoff,
		func(err error, dur time.Duration) {
			logger.Errorf(
				"Failed opening SQLite DB at %s with error: %v. Retrying after %v",
				cfg.SQLiteDBPath, err, dur)
		})
	if err != nil {
		logger.Fatalf("could not open database: %v", err)
	}
	expBackoff.Reset()

	eventStore := events.NewMemoryStore(cfg.NetworkPassphrase, cfg.EventLedgerRetentionWindow)
	transactionStore := transactions.NewMemoryStore(cfg.NetworkPassphrase, cfg.TransactionLedgerRetentionWindow)

	maxRetentionWindow := cfg.EventLedgerRetentionWindow
	if cfg.TransactionLedgerRetentionWindow > maxRetentionWindow {
		maxRetentionWindow = cfg.TransactionLedgerRetentionWindow
	} else if cfg.EventLedgerRetentionWindow == 0 && cfg.TransactionLedgerRetentionWindow > ledgerbucketwindow.DefaultEventLedgerRetentionWindow {
		maxRetentionWindow = ledgerbucketwindow.DefaultEventLedgerRetentionWindow
	}

	// initialize the stores using what was on the DB
	// TODO: add a timeout?
	txmetas, err := backoff.RetryNotifyWithData(
		func() ([]xdr.LedgerCloseMeta, error) {
			return db.NewLedgerReader(dbConn).GetAllLedgers(context.Background())
		},
		expBackoff,
		func(err error, dur time.Duration) {
			logger.Errorf("Failed getting txmeta cache from the database with error: %v. Retrying after %v", err, dur)
		})
	if err != nil {
		logger.Fatalf("could obtain txmeta cache from the database: %v", err)
	}
	expBackoff.Reset()

	for _, txmeta := range txmetas {
		// NOTE: We could optimize this to avoid unnecessary ingestion calls
		//       (len(txmetas) can be larger than the store retention windows)
		//       but it's probably not worth the pain.
		if err := eventStore.IngestEvents(txmeta); err != nil {
			logger.Fatalf("could initialize event memory store: %v", err)
		}
		if err := transactionStore.IngestTransactions(txmeta); err != nil {
			logger.Fatalf("could initialize transaction memory store: %v", err)
		}
	}

	ingestService, err := backoff.RetryNotifyWithData(
		func() (*ingest.Service, error) {
			return ingest.NewService(ingest.Config{
				Logger:            logger,
				DB:                db.NewReadWriter(dbConn, maxLedgerEntryWriteBatchSize, maxRetentionWindow),
				EventStore:        eventStore,
				TransactionStore:  transactionStore,
				NetworkPassPhrase: cfg.NetworkPassphrase,
				Archive:           historyArchive,
				LedgerBackend:     core,
				Timeout:           cfg.LedgerEntryStorageTimeout,
			})
		},
		expBackoff,
		func(err error, dur time.Duration) {
			logger.Errorf("Failed initializing ledger entry writer with error: %v. Retrying after %v", err, dur)
		})
	if err != nil {
		logger.Fatalf("could not initialize ledger entry writer: %v", err)
	}
	expBackoff.Reset()

	ledgerEntryReader := db.NewLedgerEntryReader(dbConn)
	preflightWorkerPool := preflight.NewPreflightWorkerPool(
		cfg.PreflightWorkerCount, cfg.PreflightWorkerQueueSize, ledgerEntryReader, cfg.NetworkPassphrase, logger)

<<<<<<< HEAD
	handler, err := backoff.RetryNotifyWithData(
		func() (internal.Handler, error) {
			return internal.NewJSONRPCHandler(&cfg, internal.HandlerParams{
				EventStore:       eventStore,
				TransactionStore: transactionStore,
				Logger:           logger,
				CoreClient: &stellarcore.Client{
					URL:  cfg.StellarCoreURL,
					HTTP: &http.Client{Timeout: cfg.CoreRequestTimeout},
				},
				LedgerEntryReader: db.NewLedgerEntryReader(dbConn),
				PreflightGetter:   preflightWorkerPool,
			})
		},
		expBackoff,
		func(err error, dur time.Duration) {
			logger.Errorf("Failed creating JSON RPC handler with error: %v. Retrying after %v", err, dur)
		})
	if err != nil {
		logger.Fatalf("could not create handler: %v", err)
	}
=======
	handler := internal.NewJSONRPCHandler(&cfg, internal.HandlerParams{
		EventStore:       eventStore,
		TransactionStore: transactionStore,
		Logger:           logger,
		CoreClient: &stellarcore.Client{
			URL:  cfg.StellarCoreURL,
			HTTP: &http.Client{Timeout: cfg.CoreRequestTimeout},
		},
		LedgerEntryReader: db.NewLedgerEntryReader(dbConn),
		PreflightGetter:   preflightWorkerPool,
	})

>>>>>>> 13ee0d59
	return &Daemon{
		logger:              logger,
		core:                core,
		ingestService:       ingestService,
		handler:             &handler,
		db:                  dbConn,
		preflightWorkerPool: preflightWorkerPool,
	}
}

func Run(cfg config.LocalConfig, endpoint string) {
	d := MustNew(cfg)
	supporthttp.Run(supporthttp.Config{
		ListenAddr: endpoint,
		Handler:    d,
		OnStarting: func() {
			d.logger.Infof("Starting Soroban JSON RPC server on %v", endpoint)
		},
		OnStopped: func() {
			d.Close()
		},
	})
}<|MERGE_RESOLUTION|>--- conflicted
+++ resolved
@@ -101,7 +101,9 @@
 		logger.Fatalf("could not create captive core: %v", err)
 	}
 
-<<<<<<< HEAD
+  if len(cfg.HistoryArchiveURLs) == 0 {
+		logger.Fatalf("no history archives url were provided")
+	}
 	// Defaults: https://pkg.go.dev/github.com/cenkalti/backoff/v4@v4.2.0#pkg-constants
 	expBackoff := backoff.NewExponentialBackOff()
 	// Default is 15m but that's too long.
@@ -116,15 +118,6 @@
 					CheckpointFrequency: cfg.CheckpointFrequency,
 				},
 			)
-=======
-	if len(cfg.HistoryArchiveURLs) == 0 {
-		logger.Fatalf("no history archives url were provided")
-	}
-	historyArchive, err := historyarchive.Connect(
-		cfg.HistoryArchiveURLs[0],
-		historyarchive.ConnectOptions{
-			CheckpointFrequency: cfg.CheckpointFrequency,
->>>>>>> 13ee0d59
 		},
 		expBackoff,
 		func(err error, dur time.Duration) {
@@ -213,7 +206,6 @@
 	preflightWorkerPool := preflight.NewPreflightWorkerPool(
 		cfg.PreflightWorkerCount, cfg.PreflightWorkerQueueSize, ledgerEntryReader, cfg.NetworkPassphrase, logger)
 
-<<<<<<< HEAD
 	handler, err := backoff.RetryNotifyWithData(
 		func() (internal.Handler, error) {
 			return internal.NewJSONRPCHandler(&cfg, internal.HandlerParams{
@@ -235,20 +227,7 @@
 	if err != nil {
 		logger.Fatalf("could not create handler: %v", err)
 	}
-=======
-	handler := internal.NewJSONRPCHandler(&cfg, internal.HandlerParams{
-		EventStore:       eventStore,
-		TransactionStore: transactionStore,
-		Logger:           logger,
-		CoreClient: &stellarcore.Client{
-			URL:  cfg.StellarCoreURL,
-			HTTP: &http.Client{Timeout: cfg.CoreRequestTimeout},
-		},
-		LedgerEntryReader: db.NewLedgerEntryReader(dbConn),
-		PreflightGetter:   preflightWorkerPool,
-	})
-
->>>>>>> 13ee0d59
+
 	return &Daemon{
 		logger:              logger,
 		core:                core,
