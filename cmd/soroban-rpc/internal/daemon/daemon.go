package daemon

import (
	"context"
	"errors"
	"net/http"
	"net/http/pprof" //nolint:gosec
	"os"
	"os/signal"
	"sync"
	"syscall"
	"time"

	"github.com/prometheus/client_golang/prometheus"
	"github.com/prometheus/client_golang/prometheus/promhttp"
	"github.com/stellar/go/clients/stellarcore"
	"github.com/stellar/go/historyarchive"
	"github.com/stellar/go/ingest/ledgerbackend"
	dbsession "github.com/stellar/go/support/db"
	supporthttp "github.com/stellar/go/support/http"
	supportlog "github.com/stellar/go/support/log"

	"github.com/stellar/soroban-tools/cmd/soroban-rpc/internal"
	"github.com/stellar/soroban-tools/cmd/soroban-rpc/internal/config"
	"github.com/stellar/soroban-tools/cmd/soroban-rpc/internal/db"
	"github.com/stellar/soroban-tools/cmd/soroban-rpc/internal/events"
	"github.com/stellar/soroban-tools/cmd/soroban-rpc/internal/ingest"
	"github.com/stellar/soroban-tools/cmd/soroban-rpc/internal/ledgerbucketwindow"
	"github.com/stellar/soroban-tools/cmd/soroban-rpc/internal/preflight"
	"github.com/stellar/soroban-tools/cmd/soroban-rpc/internal/transactions"
)

const (
	prometheusNamespace          = "soroban_rpc"
	maxLedgerEntryWriteBatchSize = 150
	defaultReadTimeout           = 5 * time.Second
	defaultShutdownGracePeriod   = 10 * time.Second
)

type Daemon struct {
	core                *ledgerbackend.CaptiveStellarCore
	coreClient          *CoreClientWithMetrics
	ingestService       *ingest.Service
	db                  dbsession.SessionInterface
	jsonRPCHandler      *internal.Handler
	logger              *supportlog.Entry
	preflightWorkerPool *preflight.PreflightWorkerPool
	server              *http.Server
	adminServer         *http.Server
	closeOnce           sync.Once
	closeError          error
	done                chan struct{}
	metricsRegistry     *prometheus.Registry
}

func (d *Daemon) GetDB() dbsession.SessionInterface {
	return d.db
}

func (d *Daemon) close() {
	shutdownCtx, shutdownRelease := context.WithTimeout(context.Background(), defaultShutdownGracePeriod)
	defer shutdownRelease()
	var closeErrors []error

	if err := d.server.Shutdown(shutdownCtx); err != nil {
		d.logger.WithError(err).Error("error during Soroban JSON RPC server Shutdown")
		closeErrors = append(closeErrors, err)
	}
	if d.adminServer != nil {
		if err := d.adminServer.Shutdown(shutdownCtx); err != nil {
			d.logger.WithError(err).Error("error during Soroban JSON admin server Shutdown")
			closeErrors = append(closeErrors, err)
		}
	}

	if err := d.ingestService.Close(); err != nil {
		d.logger.WithError(err).Error("error closing ingestion service")
		closeErrors = append(closeErrors, err)
	}
	if err := d.core.Close(); err != nil {
		d.logger.WithError(err).Error("error closing captive core")
		closeErrors = append(closeErrors, err)
	}
	d.jsonRPCHandler.Close()
	if err := d.db.Close(); err != nil {
		d.logger.WithError(err).Error("Error closing db")
		closeErrors = append(closeErrors, err)
	}
	d.preflightWorkerPool.Close()
	d.closeError = errors.Join(closeErrors...)
	close(d.done)
}

func (d *Daemon) Close() error {
	d.closeOnce.Do(d.close)
	return d.closeError
}

// newCaptiveCore creates a new captive core backend instance and returns it.
func newCaptiveCore(cfg *config.Config, logger *supportlog.Entry) (*ledgerbackend.CaptiveStellarCore, error) {
	httpPortUint := uint(cfg.CaptiveCoreHTTPPort)
	var captiveCoreTomlParams ledgerbackend.CaptiveCoreTomlParams
	captiveCoreTomlParams.HTTPPort = &httpPortUint
	captiveCoreTomlParams.HistoryArchiveURLs = cfg.HistoryArchiveURLs
	captiveCoreTomlParams.NetworkPassphrase = cfg.NetworkPassphrase
	captiveCoreTomlParams.Strict = true
	captiveCoreTomlParams.UseDB = cfg.CaptiveCoreUseDB
	captiveCoreToml, err := ledgerbackend.NewCaptiveCoreTomlFromFile(cfg.CaptiveCoreConfigPath, captiveCoreTomlParams)
	if err != nil {
		logger.WithError(err).Fatal("Invalid captive core toml")
	}

	captiveConfig := ledgerbackend.CaptiveCoreConfig{
		BinaryPath:          cfg.StellarCoreBinaryPath,
		StoragePath:         cfg.CaptiveCoreStoragePath,
		NetworkPassphrase:   cfg.NetworkPassphrase,
		HistoryArchiveURLs:  cfg.HistoryArchiveURLs,
		CheckpointFrequency: cfg.CheckpointFrequency,
		Log:                 logger.WithField("subservice", "stellar-core"),
		Toml:                captiveCoreToml,
		UserAgent:           "captivecore",
		UseDB:               cfg.CaptiveCoreUseDB,
	}
	return ledgerbackend.NewCaptive(captiveConfig)

}

func MustNew(cfg config.Config) *Daemon {
	logger := supportlog.New()
	logger.SetLevel(cfg.LogLevel)

	if cfg.LogFormat == config.LogFormatJSON {
		logger.UseJSONFormatter()
	}

	core, err := newCaptiveCore(&cfg, logger)
	if err != nil {
		logger.WithError(err).Fatal("could not create captive core")
	}

	if len(cfg.HistoryArchiveURLs) == 0 {
		logger.Fatal("no history archives url were provided")
	}
	historyArchive, err := historyarchive.Connect(
		cfg.HistoryArchiveURLs[0],
		historyarchive.ConnectOptions{
			CheckpointFrequency: cfg.CheckpointFrequency,
		},
	)
	if err != nil {
		logger.WithError(err).Fatal("could not connect to history archive")
	}

	session, err := db.OpenSQLiteDB(cfg.SQLiteDBPath)
	if err != nil {
		logger.WithError(err).Fatal("could not open database")
	}
	metricsRegistry := prometheus.NewRegistry()

	dbConn := dbsession.RegisterMetrics(session, prometheusNamespace, "db", metricsRegistry)

	daemon := &Daemon{
		logger:          logger,
		core:            core,
		db:              dbConn,
		done:            make(chan struct{}),
		metricsRegistry: metricsRegistry,
		coreClient: newCoreClientWithMetrics(stellarcore.Client{
			URL:  cfg.StellarCoreURL,
			HTTP: &http.Client{Timeout: cfg.CoreRequestTimeout},
		}, metricsRegistry),
	}

	eventStore := events.NewMemoryStore(
		daemon,
		cfg.NetworkPassphrase,
		cfg.EventLedgerRetentionWindow,
	)
	transactionStore := transactions.NewMemoryStore(
		daemon,
		cfg.NetworkPassphrase,
		cfg.TransactionLedgerRetentionWindow,
	)

	maxRetentionWindow := cfg.EventLedgerRetentionWindow
	if cfg.TransactionLedgerRetentionWindow > maxRetentionWindow {
		maxRetentionWindow = cfg.TransactionLedgerRetentionWindow
	} else if cfg.EventLedgerRetentionWindow == 0 && cfg.TransactionLedgerRetentionWindow > ledgerbucketwindow.DefaultEventLedgerRetentionWindow {
		maxRetentionWindow = ledgerbucketwindow.DefaultEventLedgerRetentionWindow
	}

	// initialize the stores using what was on the DB
	readTxMetaCtx, cancelReadTxMeta := context.WithTimeout(context.Background(), cfg.IngestionTimeout)
	defer cancelReadTxMeta()
	txmetas, err := db.NewLedgerReader(dbConn).GetAllLedgers(readTxMetaCtx)
	if err != nil {
		logger.WithError(err).Fatal("could obtain txmeta cache from the database")
	}
	for _, txmeta := range txmetas {
		// NOTE: We could optimize this to avoid unnecessary ingestion calls
		//       (len(txmetas) can be larger than the store retention windows)
		//       but it's probably not worth the pain.
		if err := eventStore.IngestEvents(txmeta); err != nil {
			logger.WithError(err).Fatal("could initialize event memory store")
		}
		if err := transactionStore.IngestTransactions(txmeta); err != nil {
			logger.WithError(err).Fatal("could initialize transaction memory store")
		}
	}

	onIngestionRetry := func(err error, dur time.Duration) {
		logger.WithError(err).Error("could not run ingestion. Retrying")
	}
	ingestService := ingest.NewService(ingest.Config{
		Logger:            logger,
		DB:                db.NewReadWriter(dbConn, maxLedgerEntryWriteBatchSize, maxRetentionWindow),
		EventStore:        eventStore,
		TransactionStore:  transactionStore,
		NetworkPassPhrase: cfg.NetworkPassphrase,
		Archive:           historyArchive,
		LedgerBackend:     core,
		Timeout:           cfg.IngestionTimeout,
		OnIngestionRetry:  onIngestionRetry,
		Daemon:            daemon,
	})

	ledgerEntryReader := db.NewLedgerEntryReader(dbConn)
	preflightWorkerPool := preflight.NewPreflightWorkerPool(
		cfg.PreflightWorkerCount, cfg.PreflightWorkerQueueSize, ledgerEntryReader, cfg.NetworkPassphrase, logger)

<<<<<<< HEAD
	jsonRPCHandler := internal.NewJSONRPCHandler(&cfg.DaemonConfig, internal.HandlerParams{
		EventStore:       eventStore,
		TransactionStore: transactionStore,
		Logger:           logger,
		CoreClient: &stellarcore.Client{
			URL:  cfg.StellarCoreURL,
			HTTP: &http.Client{Timeout: cfg.CoreRequestTimeout},
		},
=======
	jsonRPCHandler := internal.NewJSONRPCHandler(&cfg, internal.HandlerParams{
		Daemon:            daemon,
		EventStore:        eventStore,
		TransactionStore:  transactionStore,
		Logger:            logger,
>>>>>>> 3112b73d
		LedgerReader:      db.NewLedgerReader(dbConn),
		LedgerEntryReader: db.NewLedgerEntryReader(dbConn),
		PreflightGetter:   preflightWorkerPool,
	})

	httpHandler := supporthttp.NewAPIMux(logger)
	httpHandler.Handle("/", jsonRPCHandler)

	daemon.preflightWorkerPool = preflightWorkerPool
	daemon.ingestService = ingestService
	daemon.jsonRPCHandler = &jsonRPCHandler

	daemon.server = &http.Server{
		Addr:        cfg.Endpoint,
		Handler:     httpHandler,
		ReadTimeout: defaultReadTimeout,
	}
	if cfg.AdminEndpoint != "" {
		adminMux := supporthttp.NewMux(logger)
		adminMux.HandleFunc("/debug/pprof/", pprof.Index)
		adminMux.HandleFunc("/debug/pprof/cmdline", pprof.Cmdline)
		adminMux.HandleFunc("/debug/pprof/profile", pprof.Profile)
		adminMux.HandleFunc("/debug/pprof/symbol", pprof.Symbol)
		adminMux.HandleFunc("/debug/pprof/trace", pprof.Trace)
		adminMux.Handle("/metrics", promhttp.HandlerFor(metricsRegistry, promhttp.HandlerOpts{}))
		daemon.adminServer = &http.Server{Addr: cfg.AdminEndpoint, Handler: adminMux}
	}
	daemon.registerMetrics()
	return daemon
}

func (d *Daemon) Run() {
	d.logger.WithFields(supportlog.F{
		"version": config.Version,
		"commit":  config.CommitHash,
		"addr":    d.server.Addr,
	}).Info("starting Soroban JSON RPC server")

	go func() {
		if err := d.server.ListenAndServe(); !errors.Is(err, http.ErrServerClosed) {
			// Error starting or closing listener:
			d.logger.WithError(err).Fatal("soroban JSON RPC server encountered fatal error")
		}
	}()

	if d.adminServer != nil {
		go func() {
			if err := d.adminServer.ListenAndServe(); !errors.Is(err, http.ErrServerClosed) {
				d.logger.WithError(err).Error("soroban admin server encountered fatal error")
			}
		}()
	}

	// Shutdown gracefully when we receive an interrupt signal.
	// First server.Shutdown closes all open listeners, then closes all idle connections.
	// Finally, it waits a grace period (10s here) for connections to return to idle and then shut down.
	signals := make(chan os.Signal, 1)
	signal.Notify(signals, syscall.SIGINT, syscall.SIGTERM)

	select {
	case <-signals:
		d.Close()
	case <-d.done:
		return
	}
}<|MERGE_RESOLUTION|>--- conflicted
+++ resolved
@@ -228,22 +228,11 @@
 	preflightWorkerPool := preflight.NewPreflightWorkerPool(
 		cfg.PreflightWorkerCount, cfg.PreflightWorkerQueueSize, ledgerEntryReader, cfg.NetworkPassphrase, logger)
 
-<<<<<<< HEAD
 	jsonRPCHandler := internal.NewJSONRPCHandler(&cfg.DaemonConfig, internal.HandlerParams{
-		EventStore:       eventStore,
-		TransactionStore: transactionStore,
-		Logger:           logger,
-		CoreClient: &stellarcore.Client{
-			URL:  cfg.StellarCoreURL,
-			HTTP: &http.Client{Timeout: cfg.CoreRequestTimeout},
-		},
-=======
-	jsonRPCHandler := internal.NewJSONRPCHandler(&cfg, internal.HandlerParams{
 		Daemon:            daemon,
 		EventStore:        eventStore,
 		TransactionStore:  transactionStore,
 		Logger:            logger,
->>>>>>> 3112b73d
 		LedgerReader:      db.NewLedgerReader(dbConn),
 		LedgerEntryReader: db.NewLedgerEntryReader(dbConn),
 		PreflightGetter:   preflightWorkerPool,
