package internal

import (
	"context"
	"net/http"

	"github.com/creachadair/jrpc2/handler"
	"github.com/creachadair/jrpc2/jhttp"
	"github.com/rs/cors"

	"github.com/stellar/go/clients/stellarcore"
	"github.com/stellar/go/support/log"
	"github.com/stellar/soroban-tools/cmd/soroban-rpc/internal/methods"
)

// Handler is the HTTP handler which serves the Soroban JSON RPC responses
type Handler struct {
	bridge           jhttp.Bridge
	logger           *log.Entry
	transactionProxy *methods.TransactionProxy
	http.Handler
}

// Start spawns the background workers necessary for the JSON RPC handlers.
func (h Handler) Start() {
	h.transactionProxy.Start(context.Background())
}

// Close closes all the resources held by the Handler instances.
// After Close is called the Handler instance will stop accepting JSON RPC requests.
func (h Handler) Close() {
	if err := h.bridge.Close(); err != nil {
		h.logger.WithError(err).Warn("could not close bridge")
	}
	h.transactionProxy.Close()
}

type HandlerParams struct {
	AccountStore     methods.AccountStore
	EventStore       methods.EventStore
	TransactionProxy *methods.TransactionProxy
	CoreClient       *stellarcore.Client
	Logger           *log.Entry
}

// NewJSONRPCHandler constructs a Handler instance
func NewJSONRPCHandler(params HandlerParams) (Handler, error) {
	bridge := jhttp.NewBridge(handler.Map{
		"getHealth":            methods.NewHealthCheck(),
		"getAccount":           methods.NewAccountHandler(params.AccountStore),
<<<<<<< HEAD
		"getEvents":            methods.NewGetEventsHandler(params.EventStore),
=======
		"getLedgerEntry":       methods.NewGetLedgerEntryHandler(params.Logger, params.CoreClient),
>>>>>>> 255015e7
		"getTransactionStatus": methods.NewGetTransactionStatusHandler(params.TransactionProxy),
		"sendTransaction":      methods.NewSendTransactionHandler(params.TransactionProxy),
		"simulateTransaction":  methods.NewSimulateTransactionHandler(params.Logger, params.CoreClient),
		"getContractData":      methods.NewGetContractDataHandler(params.Logger, params.CoreClient),
	}, nil)
	corsMiddleware := cors.New(cors.Options{
		AllowedOrigins: []string{"*"},
		AllowedHeaders: []string{"*"},
		AllowedMethods: []string{"GET", "PUT", "POST", "PATCH", "DELETE", "HEAD", "OPTIONS"},
	})

	return Handler{
		bridge:           bridge,
		logger:           params.Logger,
		transactionProxy: params.TransactionProxy,
		Handler:          corsMiddleware.Handler(bridge),
	}, nil
}<|MERGE_RESOLUTION|>--- conflicted
+++ resolved
@@ -48,11 +48,8 @@
 	bridge := jhttp.NewBridge(handler.Map{
 		"getHealth":            methods.NewHealthCheck(),
 		"getAccount":           methods.NewAccountHandler(params.AccountStore),
-<<<<<<< HEAD
 		"getEvents":            methods.NewGetEventsHandler(params.EventStore),
-=======
 		"getLedgerEntry":       methods.NewGetLedgerEntryHandler(params.Logger, params.CoreClient),
->>>>>>> 255015e7
 		"getTransactionStatus": methods.NewGetTransactionStatusHandler(params.TransactionProxy),
 		"sendTransaction":      methods.NewSendTransactionHandler(params.TransactionProxy),
 		"simulateTransaction":  methods.NewSimulateTransactionHandler(params.Logger, params.CoreClient),
