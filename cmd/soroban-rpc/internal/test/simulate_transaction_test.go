--- conflicted
+++ resolved
@@ -729,23 +729,8 @@
 	sendSuccessfulTransaction(t, client, sourceAccount, tx)
 
 	// get the counter ledger entry expiration
-<<<<<<< HEAD
-	contractIDHash := xdr.Hash(contractID)
-	counterSym := xdr.ScSymbol("COUNTER")
-	key := xdr.LedgerKey{
-		Type: xdr.LedgerEntryTypeContractData,
-		ContractData: &xdr.LedgerKeyContractData{
-			Contract: xdr.ScAddress{
-				Type:       xdr.ScAddressTypeScAddressTypeContract,
-				ContractId: &contractIDHash,
-			},
-			Key: xdr.ScVal{
-				Type: xdr.ScValTypeScvSymbol,
-				Sym:  &counterSym,
-			},
-			Durability: xdr.ContractDataDurabilityPersistent,
-		},
-	}
+	key := getCounterLedgerKey(contractID)
+	expirationKey := getExpirationKey(t, key)
 
 	keyB64, err := xdr.MarshalBase64(key)
 	require.NoError(t, err)
@@ -762,12 +747,6 @@
 	require.NotNil(t, getLedgerEntryResult.ExpirationLedger)
 
 	initialExpirationSeq := *getLedgerEntryResult.ExpirationLedger
-=======
-	key := getCounterLedgerKey(contractID)
-	expirationKey := getExpirationKey(t, key)
-
-	initialExpirationSeq := getExpirationForLedgerEntry(t, client, expirationKey)
->>>>>>> bce5e56b
 
 	// bump the initial expiration
 	params = preflightTransactionParams(t, client, txnbuild.TransactionParams{
@@ -797,7 +776,6 @@
 	assert.NoError(t, err)
 	sendSuccessfulTransaction(t, client, sourceAccount, tx)
 
-<<<<<<< HEAD
 	err = client.CallResult(context.Background(), "getLedgerEntry", getLedgerEntryrequest, &getLedgerEntryResult)
 	assert.NoError(t, err)
 	assert.NoError(t, xdr.SafeUnmarshalBase64(getLedgerEntryResult.XDR, &entry))
@@ -828,13 +806,6 @@
 		require.True(t, expired)
 	}
 	waitForExpiration()
-=======
-	newExpirationSeq := getExpirationForLedgerEntry(t, client, expirationKey)
-	assert.Greater(t, newExpirationSeq, initialExpirationSeq)
-
-	// Wait until it expires
-	waitForLedgerEntryToExpire(t, client, expirationKey)
->>>>>>> bce5e56b
 
 	// and restore it
 	params = preflightTransactionParams(t, client, txnbuild.TransactionParams{
