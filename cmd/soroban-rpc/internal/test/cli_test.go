package test

import (
	"context"
	"crypto/sha256"
	"encoding/hex"
	"fmt"
	"os"
	"strconv"
	"strings"
	"testing"

	"github.com/creachadair/jrpc2"
	"github.com/creachadair/jrpc2/jhttp"
	"github.com/google/shlex"
	"github.com/stellar/go/keypair"
	"github.com/stellar/go/strkey"
	"github.com/stellar/go/txnbuild"
	"github.com/stellar/go/xdr"
	"github.com/stretchr/testify/assert"
	"github.com/stretchr/testify/require"
	"gotest.tools/v3/icmd"

	"github.com/stellar/soroban-tools/cmd/soroban-rpc/internal/methods"
)

func cargoTest(t *testing.T, name string) {
	NewCLITest(t)
	c := icmd.Command("cargo", "test", "--features", "integration", "--package", "soroban-test", "--test", "it", "--", name, "--exact", "--nocapture")
	c.Env = append(os.Environ(),
		fmt.Sprintf("SOROBAN_RPC_URL=http://localhost:%d/", sorobanRPCPort),
		fmt.Sprintf("SOROBAN_NETWORK_PASSPHRASE=%s", StandaloneNetworkPassphrase),
	)
	res := icmd.RunCmd(c)
	require.NoError(t, res.Error, res.Stdout(), res.Stderr())
}

func TestCLICargoTest(t *testing.T) {
<<<<<<< HEAD
	result := icmd.RunCmd(icmd.Command("cargo", "-q", "test", "integration_and_sandbox::", "--package", "soroban-test", "--", "--list"))
	require.NoError(t, result.Error)
	input := result.Stdout()
	lines := strings.Split(input, "\n")
=======
	names := icmd.RunCmd(icmd.Command("cargo", "-q", "test", "integration::", "--package", "soroban-test", "--features", "integration", "--", "--list"))
	input := names.Stdout()
	lines := strings.Split(strings.TrimSpace(input), "\n")
>>>>>>> 37379dd2
	for _, line := range lines {
		testName := strings.TrimSuffix(line, ": test")
		t.Run(testName, func(t *testing.T) {
			cargoTest(t, testName)
		})
	}
}

func TestCLIWrapCustom(t *testing.T) {
	NewCLITest(t)
	testAccount := getCLIDefaultAccount(t)
	strkeyContractID := runSuccessfulCLICmd(t, fmt.Sprintf("lab token wrap --asset=deadbeef:%s", testAccount))
	require.Equal(t, "true", runSuccessfulCLICmd(t, fmt.Sprintf("contract invoke --id=%s -- authorized --id=%s", strkeyContractID, testAccount)))
	runSuccessfulCLICmd(t, fmt.Sprintf("contract invoke --id=%s -- mint --to=%s --amount 1", strkeyContractID, testAccount))
}

func TestCLIWrapNative(t *testing.T) {
	NewCLITest(t)
	testAccount := getCLIDefaultAccount(t)
	strkeyContractID := runSuccessfulCLICmd(t, fmt.Sprintf("lab token wrap --asset=native:%s", testAccount))
	require.Equal(t, "CAMTHSPKXZJIRTUXQP5QWJIFH3XIDMKLFAWVQOFOXPTKAW5GKV37ZC4N", strkeyContractID)
	require.Equal(t, "true", runSuccessfulCLICmd(t, fmt.Sprintf("contract invoke --id=%s -- authorized --id=%s", strkeyContractID, testAccount)))
	require.Equal(t, "\"9223372036854775807\"", runSuccessfulCLICmd(t, fmt.Sprintf("contract invoke --id=%s -- balance --id %s", strkeyContractID, testAccount)))
}

func TestCLIContractInstall(t *testing.T) {
	NewCLITest(t)
	output := runSuccessfulCLICmd(t, "contract install --wasm "+helloWorldContractPath)
	wasm := getHelloWorldContract(t)
	contractHash := xdr.Hash(sha256.Sum256(wasm))
	require.Contains(t, output, contractHash.HexString())
}

func TestCLIContractInstallAndDeploy(t *testing.T) {
	NewCLITest(t)
	runSuccessfulCLICmd(t, "contract install --wasm "+helloWorldContractPath)
	wasm := getHelloWorldContract(t)
	contractHash := xdr.Hash(sha256.Sum256(wasm))
	output := runSuccessfulCLICmd(t, fmt.Sprintf("contract deploy --salt %s --wasm-hash %s", hex.EncodeToString(testSalt[:]), contractHash.HexString()))
	outputsContractIDInLastLine(t, output)
}

func TestCLIContractDeploy(t *testing.T) {
	NewCLITest(t)
	output := runSuccessfulCLICmd(t, fmt.Sprintf("contract deploy --salt %s --wasm %s", hex.EncodeToString(testSalt[:]), helloWorldContractPath))
	outputsContractIDInLastLine(t, output)
}

func outputsContractIDInLastLine(t *testing.T, output string) {
	lines := strings.Split(output, "\n")
	nonEmptyLines := make([]string, 0, len(lines))
	for _, l := range lines {
		if l != "" {
			nonEmptyLines = append(nonEmptyLines, l)
		}
	}
	require.GreaterOrEqual(t, len(nonEmptyLines), 1)
	contractID := nonEmptyLines[len(nonEmptyLines)-1]
	require.Len(t, contractID, 56)
	require.Regexp(t, "^C", contractID)
}

func TestCLIContractDeployAndInvoke(t *testing.T) {
	NewCLITest(t)
	contractID := runSuccessfulCLICmd(t, fmt.Sprintf("contract deploy --salt=%s --wasm %s", hex.EncodeToString(testSalt[:]), helloWorldContractPath))
	output := runSuccessfulCLICmd(t, fmt.Sprintf("contract invoke --id %s -- hello --world=world", contractID))
	require.Contains(t, output, `["Hello","world"]`)
}

func TestCLIRestorePreamble(t *testing.T) {
	test := NewCLITest(t)
	strkeyContractID := runSuccessfulCLICmd(t, fmt.Sprintf("contract deploy --salt=%s --wasm %s", hex.EncodeToString(testSalt[:]), helloWorldContractPath))
	count := runSuccessfulCLICmd(t, fmt.Sprintf("contract invoke --id %s -- inc", strkeyContractID))
	require.Equal(t, "1", count)
	count = runSuccessfulCLICmd(t, fmt.Sprintf("contract invoke --id %s -- inc", strkeyContractID))
	require.Equal(t, "2", count)

	// Wait for the counter ledger entry to ttl and successfully invoke the `inc` contract function again
	// This ensures that the CLI restores the entry (using the RestorePreamble in the simulateTransaction response)
	ch := jhttp.NewChannel(test.sorobanRPCURL(), nil)
	client := jrpc2.NewClient(ch, nil)
	waitUntilLedgerEntryTTL(t, client, getCounterLedgerKey(parseContractStrKey(t, strkeyContractID)))

	count = runSuccessfulCLICmd(t, fmt.Sprintf("contract invoke --id %s -- inc", strkeyContractID))
	require.Equal(t, "3", count)
}

func TestCLIExtend(t *testing.T) {
	test := NewCLITest(t)
	strkeyContractID := runSuccessfulCLICmd(t, fmt.Sprintf("contract deploy --salt=%s --wasm %s", hex.EncodeToString(testSalt[:]), helloWorldContractPath))
	count := runSuccessfulCLICmd(t, fmt.Sprintf("contract invoke --id %s -- inc", strkeyContractID))
	require.Equal(t, "1", count)

	ch := jhttp.NewChannel(test.sorobanRPCURL(), nil)
	client := jrpc2.NewClient(ch, nil)

	ttlKey := getCounterLedgerKey(parseContractStrKey(t, strkeyContractID))
	initialLiveUntilSeq := getLedgerEntryLiveUntil(t, client, ttlKey)

	extendOutput := runSuccessfulCLICmd(
		t,
		fmt.Sprintf(
			"contract extend --id %s --key COUNTER --durability persistent --ledgers-to-extend 20",
			strkeyContractID,
		),
	)

	newLiveUntilSeq := getLedgerEntryLiveUntil(t, client, ttlKey)
	assert.Greater(t, newLiveUntilSeq, initialLiveUntilSeq)
	assert.Equal(t, fmt.Sprintf("New ttl ledger: %d", newLiveUntilSeq), extendOutput)
}
func TestCLIExtendTooLow(t *testing.T) {
	test := NewCLITest(t)
	strkeyContractID := runSuccessfulCLICmd(t, fmt.Sprintf("contract deploy --salt=%s --wasm %s", hex.EncodeToString(testSalt[:]), helloWorldContractPath))
	count := runSuccessfulCLICmd(t, fmt.Sprintf("contract invoke --id %s -- inc", strkeyContractID))
	require.Equal(t, "1", count)

	ch := jhttp.NewChannel(test.sorobanRPCURL(), nil)
	client := jrpc2.NewClient(ch, nil)

	ttlKey := getCounterLedgerKey(parseContractStrKey(t, strkeyContractID))
	initialLiveUntilSeq := parseInt(t, getLedgerEntryLiveUntil(t, client, ttlKey).GoString())

	extendOutput := extend(t, strkeyContractID, "400", "--key COUNTER ")

	newLiveUntilSeq := parseInt(t, getLedgerEntryLiveUntil(t, client, ttlKey).GoString())
	assert.Greater(t, newLiveUntilSeq, initialLiveUntilSeq)
	assert.Equal(t, newLiveUntilSeq, extendOutput)

	updatedLiveUntilSeq := extend(t, strkeyContractID, "15", "--key COUNTER")
	assert.Equal(t, extendOutput, updatedLiveUntilSeq)
}

func TestCLIExtendTooHigh(t *testing.T) {
	test := NewCLITest(t)
	strkeyContractID := runSuccessfulCLICmd(t, fmt.Sprintf("contract deploy --salt=%s --wasm %s", hex.EncodeToString(testSalt[:]), helloWorldContractPath))
	count := runSuccessfulCLICmd(t, fmt.Sprintf("contract invoke --id %s -- inc", strkeyContractID))
	require.Equal(t, "1", count)

	ch := jhttp.NewChannel(test.sorobanRPCURL(), nil)
	client := jrpc2.NewClient(ch, nil)

	ttlKey := getCounterLedgerKey(parseContractStrKey(t, strkeyContractID))
	initialLiveUntilSeq := parseInt(t, getLedgerEntryLiveUntil(t, client, ttlKey).GoString())

	extendOutput := extend(t, strkeyContractID, "100000000", "--key COUNTER ")

	newLiveUntilSeq := parseInt(t, getLedgerEntryLiveUntil(t, client, ttlKey).GoString())
	assert.Greater(t, newLiveUntilSeq, initialLiveUntilSeq)
	assert.Equal(t, newLiveUntilSeq, extendOutput)
}

func TestCLIRestore(t *testing.T) {
	test := NewCLITest(t)
	strkeyContractID := runSuccessfulCLICmd(t, fmt.Sprintf("contract deploy --salt=%s --wasm %s", hex.EncodeToString(testSalt[:]), helloWorldContractPath))
	count := runSuccessfulCLICmd(t, fmt.Sprintf("contract invoke --id %s -- inc", strkeyContractID))
	require.Equal(t, "1", count)

	ch := jhttp.NewChannel(test.sorobanRPCURL(), nil)
	client := jrpc2.NewClient(ch, nil)

	ttlKey := getCounterLedgerKey(parseContractStrKey(t, strkeyContractID))
	initialLiveUntilSeq := getLedgerEntryLiveUntil(t, client, ttlKey)
	// Wait for the counter ledger entry to ttl and successfully invoke the `inc` contract function again
	// This ensures that the CLI restores the entry (using the RestorePreamble in the simulateTransaction response)
	waitUntilLedgerEntryTTL(t, client, ttlKey)

	restoreOutput := runSuccessfulCLICmd(
		t,
		fmt.Sprintf(
			"contract restore --id %s --key COUNTER --durability persistent",
			strkeyContractID,
		),
	)

	newLiveUntilSeq := getLedgerEntryLiveUntil(t, client, getCounterLedgerKey(parseContractStrKey(t, strkeyContractID)))
	assert.Greater(t, newLiveUntilSeq, initialLiveUntilSeq)
	assert.Equal(t, fmt.Sprintf("New ttl ledger: %d", newLiveUntilSeq), restoreOutput)

	// FIXME: the following checks shouldn't live here:

	// test to see that we get an error when requesting the ttl ledger entry explicitly.
	ledgerTTLEntry := getTtlKey(t, getCounterLedgerKey(parseContractStrKey(t, strkeyContractID)))
	ledgerTTLEntryB64, err := xdr.MarshalBase64(ledgerTTLEntry)
	require.NoError(t, err)
	var getLedgerEntryResult methods.GetLedgerEntryResponse
	err = client.CallResult(context.Background(), "getLedgerEntry", methods.GetLedgerEntryRequest{
		Key: ledgerTTLEntryB64,
	}, &getLedgerEntryResult)
	require.Error(t, err)
	require.Contains(t, err.Error(), methods.ErrLedgerTtlEntriesCannotBeQueriedDirectly)

	// repeat with getLedgerEntries
	var getLedgerEntriesResult methods.GetLedgerEntriesResponse
	err = client.CallResult(context.Background(), "getLedgerEntries", methods.GetLedgerEntriesRequest{
		Keys: []string{ledgerTTLEntryB64},
	}, &getLedgerEntriesResult)
	require.Error(t, err)
	require.Contains(t, err.Error(), methods.ErrLedgerTtlEntriesCannotBeQueriedDirectly)
}

func getTtlKey(t *testing.T, key xdr.LedgerKey) xdr.LedgerKey {
	assert.True(t, key.Type == xdr.LedgerEntryTypeContractCode || key.Type == xdr.LedgerEntryTypeContractData)
	binKey, err := key.MarshalBinary()
	assert.NoError(t, err)
	return xdr.LedgerKey{
		Type: xdr.LedgerEntryTypeTtl,
		Ttl: &xdr.LedgerKeyTtl{
			KeyHash: sha256.Sum256(binKey),
		},
	}
}

func parseContractStrKey(t *testing.T, strkeyContractID string) [32]byte {
	contractIDBytes := strkey.MustDecode(strkey.VersionByteContract, strkeyContractID)
	var contractID [32]byte
	require.Len(t, contractIDBytes, len(contractID))
	copy(contractID[:], contractIDBytes)
	return contractID
}

func runSuccessfulCLICmd(t *testing.T, cmd string) string {
	res := runCLICommand(t, cmd)
	stdout, stderr := res.Stdout(), res.Stderr()
	outputs := fmt.Sprintf("stderr:\n%s\nstdout:\n%s\n", stderr, stdout)
	require.NoError(t, res.Error, outputs)
	fmt.Print(outputs)
	return strings.TrimSpace(stdout)
}

func runCLICommand(t *testing.T, cmd string) *icmd.Result {
	args := []string{"run", "-q", "--", "--vv"}
	parsedArgs, err := shlex.Split(cmd)
	require.NoError(t, err, cmd)
	args = append(args, parsedArgs...)
	c := icmd.Command("cargo", args...)
	c.Env = append(os.Environ(),
		fmt.Sprintf("SOROBAN_RPC_URL=http://localhost:%d/", sorobanRPCPort),
		fmt.Sprintf("SOROBAN_NETWORK_PASSPHRASE=%s", StandaloneNetworkPassphrase),
	)
	return icmd.RunCmd(c)
}

func getCLIDefaultAccount(t *testing.T) string {
	return runSuccessfulCLICmd(t, "config identity address --hd-path 0")
}

func NewCLITest(t *testing.T) *Test {
	test := NewTest(t)
	fundAccount(t, test, getCLIDefaultAccount(t), "1000000")
	return test
}

func fundAccount(t *testing.T, test *Test, account string, amount string) {
	ch := jhttp.NewChannel(test.sorobanRPCURL(), nil)
	client := jrpc2.NewClient(ch, nil)

	sourceAccount := keypair.Root(StandaloneNetworkPassphrase)

	tx, err := txnbuild.NewTransaction(txnbuild.TransactionParams{
		SourceAccount: &txnbuild.SimpleAccount{
			AccountID: keypair.Root(StandaloneNetworkPassphrase).Address(),
			Sequence:  1,
		},
		IncrementSequenceNum: false,
		Operations: []txnbuild.Operation{&txnbuild.CreateAccount{
			Destination: account,
			Amount:      amount,
		}},
		BaseFee: txnbuild.MinBaseFee,
		Memo:    nil,
		Preconditions: txnbuild.Preconditions{
			TimeBounds: txnbuild.NewInfiniteTimeout(),
		},
	})
	require.NoError(t, err)
	sendSuccessfulTransaction(t, client, sourceAccount, tx)
}

func parseInt(t *testing.T, s string) uint64 {
	i, err := strconv.ParseUint(strings.TrimSpace(s), 10, 64)
	require.NoError(t, err)
	return i
}

func extend(t *testing.T, contractId string, amount string, rest string) uint64 {

	res := runSuccessfulCLICmd(
		t,
		fmt.Sprintf(
			"contract extend --expiration-ledger-only --id=%s --durability persistent --ledgers-to-extend=%s %s",
			contractId,
			amount,
			rest,
		),
	)

	return parseInt(t, res)
}

func getLedgerEntryLiveUntil(t *testing.T, client *jrpc2.Client, ttlLedgerKey xdr.LedgerKey) xdr.Uint32 {
	keyB64, err := xdr.MarshalBase64(ttlLedgerKey)
	require.NoError(t, err)
	getLedgerEntryrequest := methods.GetLedgerEntryRequest{
		Key: keyB64,
	}
	var getLedgerEntryResult methods.GetLedgerEntryResponse
	err = client.CallResult(context.Background(), "getLedgerEntry", getLedgerEntryrequest, &getLedgerEntryResult)
	require.NoError(t, err)
	var entry xdr.LedgerEntryData
	require.NoError(t, xdr.SafeUnmarshalBase64(getLedgerEntryResult.XDR, &entry))

	require.Contains(t, []xdr.LedgerEntryType{xdr.LedgerEntryTypeContractCode, xdr.LedgerEntryTypeContractData}, entry.Type)
	require.NotNil(t, getLedgerEntryResult.LiveUntilLedgerSeq)
	return xdr.Uint32(*getLedgerEntryResult.LiveUntilLedgerSeq)
}<|MERGE_RESOLUTION|>--- conflicted
+++ resolved
@@ -36,16 +36,9 @@
 }
 
 func TestCLICargoTest(t *testing.T) {
-<<<<<<< HEAD
-	result := icmd.RunCmd(icmd.Command("cargo", "-q", "test", "integration_and_sandbox::", "--package", "soroban-test", "--", "--list"))
-	require.NoError(t, result.Error)
-	input := result.Stdout()
-	lines := strings.Split(input, "\n")
-=======
 	names := icmd.RunCmd(icmd.Command("cargo", "-q", "test", "integration::", "--package", "soroban-test", "--features", "integration", "--", "--list"))
 	input := names.Stdout()
 	lines := strings.Split(strings.TrimSpace(input), "\n")
->>>>>>> 37379dd2
 	for _, line := range lines {
 		testName := strings.TrimSuffix(line, ": test")
 		t.Run(testName, func(t *testing.T) {
