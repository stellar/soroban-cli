use anyhow::{bail, ensure, Context, Error, Result};
use ledger_storage::LedgerStorage;
use soroban_env_host::budget::Budget;
use soroban_env_host::e2e_invoke::{
    extract_rent_changes, get_ledger_changes, LedgerEntryChange, TtlEntryMap,
};
use soroban_env_host::fees::{
    compute_rent_fee, compute_transaction_resource_fee, compute_write_fee_per_1kb,
    FeeConfiguration, LedgerEntryRentChange, RentFeeConfiguration, TransactionResources,
    WriteFeeConfiguration,
};
use soroban_env_host::storage::{AccessType, Footprint, Storage};
use soroban_env_host::xdr;
use soroban_env_host::xdr::ContractDataDurability::Persistent;
use soroban_env_host::xdr::{
    ConfigSettingEntry, ConfigSettingId, ContractEventType, DecoratedSignature, DiagnosticEvent,
    ExtendFootprintTtlOp, ExtensionPoint, InvokeHostFunctionOp, LedgerFootprint, LedgerKey, Limits,
    Memo, MuxedAccount, MuxedAccountMed25519, Operation, OperationBody, Preconditions,
    RestoreFootprintOp, ScVal, SequenceNumber, Signature, SignatureHint, SorobanResources,
    SorobanTransactionData, Transaction, TransactionExt, TransactionV1Envelope, Uint256, WriteXdr,
};
use state_ttl::{get_restored_ledger_sequence, TTLLedgerEntry};
use std::cmp::max;
use std::convert::{TryFrom, TryInto};

use crate::CResourceConfig;

#[allow(clippy::too_many_arguments)]
pub(crate) fn compute_host_function_transaction_data_and_min_fee(
    op: &InvokeHostFunctionOp,
    pre_storage: &LedgerStorage,
    post_storage: &Storage,
    budget: &Budget,
    resource_config: CResourceConfig,
    events: &[DiagnosticEvent],
    invocation_result: &ScVal,
    bucket_list_size: u64,
    current_ledger_seq: u32,
) -> Result<(SorobanTransactionData, i64)> {
    let ledger_changes = get_ledger_changes(budget, post_storage, pre_storage, TtlEntryMap::new())?;
    let soroban_resources = calculate_host_function_soroban_resources(
        &ledger_changes,
        &post_storage.footprint,
        budget,
        resource_config,
    )
    .context("cannot compute host function resources")?;

    let contract_events_size =
        calculate_contract_events_size_bytes(events).context("cannot calculate events size")?;
    let invocation_return_size = u32::try_from(invocation_result.to_xdr(Limits::none())?.len())?;
    // This is totally unintuitive, but it's what's expected by the library
    let final_contract_events_size = contract_events_size + invocation_return_size;

    let transaction_resources = TransactionResources {
        instructions: soroban_resources.instructions,
        read_entries: u32::try_from(soroban_resources.footprint.read_only.as_vec().len())?,
        write_entries: u32::try_from(soroban_resources.footprint.read_write.as_vec().len())?,
        read_bytes: soroban_resources.read_bytes,
        write_bytes: soroban_resources.write_bytes,
        // Note: we could get a better transaction size if the full transaction was passed down to libpreflight
        transaction_size_bytes: estimate_max_transaction_size_for_operation(
            &OperationBody::InvokeHostFunction(op.clone()),
            &soroban_resources.footprint,
        )
        .context("cannot estimate maximum transaction size")?,
        contract_events_size_bytes: final_contract_events_size,
    };
    let rent_changes = extract_rent_changes(&ledger_changes);

    finalize_transaction_data_and_min_fee(
        pre_storage,
        &transaction_resources,
        soroban_resources,
        &rent_changes,
        current_ledger_seq,
        bucket_list_size,
    )
}

fn estimate_max_transaction_size_for_operation(
    op: &OperationBody,
    fp: &LedgerFootprint,
) -> Result<u32> {
    let source = MuxedAccount::MuxedEd25519(MuxedAccountMed25519 {
        id: 0,
        ed25519: Uint256([0; 32]),
    });
    // generate the maximum memo size and signature size
    // TODO: is this being too conservative?
    let memo_text: Vec<u8> = [0; 28].into();
    let signatures: Vec<DecoratedSignature> = vec![
        DecoratedSignature {
            hint: SignatureHint([0; 4]),
            signature: Signature::default(),
        };
        20
    ];
    let envelope = TransactionV1Envelope {
        tx: Transaction {
            source_account: source.clone(),
            fee: 0,
            seq_num: SequenceNumber(0),
            cond: Preconditions::None,
            memo: Memo::Text(memo_text.try_into()?),
            operations: vec![Operation {
                source_account: Some(source),
                body: op.clone(),
            }]
            .try_into()?,
            ext: TransactionExt::V1(SorobanTransactionData {
                resources: SorobanResources {
                    footprint: fp.clone(),
                    instructions: 0,
                    read_bytes: 0,
                    write_bytes: 0,
                },
                resource_fee: 0,
                ext: ExtensionPoint::V0,
            }),
        },
        signatures: signatures.try_into()?,
    };

    let envelope_xdr = envelope.to_xdr(Limits::none())?;
    let envelope_size = envelope_xdr.len();

    // Add a 15% leeway
    let envelope_size = envelope_size * 115 / 100;
    Ok(u32::try_from(envelope_size)?)
}

#[allow(clippy::cast_possible_truncation)]
fn calculate_host_function_soroban_resources(
    ledger_changes: &[LedgerEntryChange],
    footprint: &Footprint,
    budget: &Budget,
    resource_config: CResourceConfig,
) -> Result<SorobanResources> {
    let ledger_footprint = storage_footprint_to_ledger_footprint(footprint)
        .context("cannot convert storage footprint to ledger footprint")?;
    let read_bytes: u32 = ledger_changes.iter().map(|c| c.old_entry_size_bytes).sum();

    let write_bytes: u32 = ledger_changes
        .iter()
        .map(|c| c.encoded_new_value.as_ref().map_or(0, Vec::len) as u32)
        .sum();

    // Add a 20% leeway with a minimum of 3 million instructions
    let budget_instructions = budget
        .get_cpu_insns_consumed()
        .context("cannot get instructions consumed")?;
    let instructions = max(
<<<<<<< HEAD
        budget_instructions + resource_config.instruction_leeway,
=======
        budget_instructions + 3000000,
>>>>>>> 4c41f69e
        budget_instructions * 120 / 100,
    );
    Ok(SorobanResources {
        footprint: ledger_footprint,
        instructions: u32::try_from(instructions)?,
        read_bytes,
        write_bytes,
    })
}

#[allow(clippy::cast_possible_wrap)]
fn get_fee_configurations(
    ledger_storage: &LedgerStorage,
    bucket_list_size: u64,
) -> Result<(FeeConfiguration, RentFeeConfiguration)> {
    let ConfigSettingEntry::ContractComputeV0(compute) =
        ledger_storage.get_configuration_setting(ConfigSettingId::ContractComputeV0)?
    else {
        bail!("unexpected config setting entry for ComputeV0 key");
    };

    let ConfigSettingEntry::ContractLedgerCostV0(ledger_cost) =
        ledger_storage.get_configuration_setting(ConfigSettingId::ContractLedgerCostV0)?
    else {
        bail!("unexpected config setting entry for LedgerCostV0 key");
    };

    let ConfigSettingEntry::ContractHistoricalDataV0(historical_data) =
        ledger_storage.get_configuration_setting(ConfigSettingId::ContractHistoricalDataV0)?
    else {
        bail!("unexpected config setting entry for HistoricalDataV0 key");
    };

    let ConfigSettingEntry::ContractEventsV0(events) =
        ledger_storage.get_configuration_setting(ConfigSettingId::ContractEventsV0)?
    else {
        bail!("unexpected config setting entry for EventsV0 key");
    };

    let ConfigSettingEntry::ContractBandwidthV0(bandwidth) =
        ledger_storage.get_configuration_setting(ConfigSettingId::ContractBandwidthV0)?
    else {
        bail!("unexpected config setting entry for BandwidthV0 key");
    };

    let ConfigSettingEntry::StateArchival(state_archival) =
        ledger_storage.get_configuration_setting(ConfigSettingId::StateArchival)?
    else {
        bail!("unexpected config setting entry for StateArchival key");
    };

    let write_fee_configuration = WriteFeeConfiguration {
        bucket_list_target_size_bytes: ledger_cost.bucket_list_target_size_bytes,
        write_fee_1kb_bucket_list_low: ledger_cost.write_fee1_kb_bucket_list_low,
        write_fee_1kb_bucket_list_high: ledger_cost.write_fee1_kb_bucket_list_high,
        bucket_list_write_fee_growth_factor: ledger_cost.bucket_list_write_fee_growth_factor,
    };

    let write_fee_per_1kb =
        compute_write_fee_per_1kb(bucket_list_size as i64, &write_fee_configuration);

    let fee_configuration = FeeConfiguration {
        fee_per_instruction_increment: compute.fee_rate_per_instructions_increment,
        fee_per_read_entry: ledger_cost.fee_read_ledger_entry,
        fee_per_write_entry: ledger_cost.fee_write_ledger_entry,
        fee_per_read_1kb: ledger_cost.fee_read1_kb,
        fee_per_write_1kb: write_fee_per_1kb,
        fee_per_historical_1kb: historical_data.fee_historical1_kb,
        fee_per_contract_event_1kb: events.fee_contract_events1_kb,
        fee_per_transaction_size_1kb: bandwidth.fee_tx_size1_kb,
    };
    let rent_fee_configuration = RentFeeConfiguration {
        fee_per_write_1kb: write_fee_per_1kb,
        fee_per_write_entry: ledger_cost.fee_write_ledger_entry,
        persistent_rent_rate_denominator: state_archival.persistent_rent_rate_denominator,
        temporary_rent_rate_denominator: state_archival.temp_rent_rate_denominator,
    };
    Ok((fee_configuration, rent_fee_configuration))
}

#[allow(clippy::cast_possible_truncation)]
fn calculate_unmodified_ledger_entry_bytes(
    ledger_entries: &[LedgerKey],
    pre_storage: &LedgerStorage,
    include_not_live: bool,
) -> Result<u32> {
    let mut res: usize = 0;
    for lk in ledger_entries {
        let entry_xdr = pre_storage
            .get_xdr(lk, include_not_live)
            .with_context(|| format!("cannot get xdr of ledger entry with key {lk:?}"))?;
        let entry_size = entry_xdr.len();
        res += entry_size;
    }
    Ok(res as u32)
}

fn calculate_contract_events_size_bytes(events: &[DiagnosticEvent]) -> Result<u32> {
    let mut res: u32 = 0;
    for e in events {
        if e.event.type_ != ContractEventType::Contract
            && e.event.type_ != ContractEventType::System
        {
            continue;
        }
        let event_xdr = e
            .to_xdr(Limits::none())
            .with_context(|| format!("cannot marshal event {e:?}"))?;
        res += u32::try_from(event_xdr.len())?;
    }
    Ok(res)
}

fn storage_footprint_to_ledger_footprint(foot: &Footprint) -> Result<LedgerFootprint, xdr::Error> {
    let mut read_only: Vec<LedgerKey> = Vec::with_capacity(foot.0.len());
    let mut read_write: Vec<LedgerKey> = Vec::with_capacity(foot.0.len());
    for (k, v) in &foot.0 {
        match v {
            AccessType::ReadOnly => read_only.push((**k).clone()),
            AccessType::ReadWrite => read_write.push((**k).clone()),
        }
    }
    Ok(LedgerFootprint {
        read_only: read_only.try_into()?,
        read_write: read_write.try_into()?,
    })
}

fn finalize_transaction_data_and_min_fee(
    pre_storage: &LedgerStorage,
    transaction_resources: &TransactionResources,
    soroban_resources: SorobanResources,
    rent_changes: &Vec<LedgerEntryRentChange>,
    current_ledger_seq: u32,
    bucket_list_size: u64,
) -> Result<(SorobanTransactionData, i64)> {
    let (fee_configuration, rent_fee_configuration) =
        get_fee_configurations(pre_storage, bucket_list_size)
            .context("failed to obtain configuration settings from the network")?;
    let (non_refundable_fee, refundable_fee) =
        compute_transaction_resource_fee(transaction_resources, &fee_configuration);
    let rent_fee = compute_rent_fee(rent_changes, &rent_fee_configuration, current_ledger_seq);
    let resource_fee = refundable_fee + non_refundable_fee + rent_fee;
    let transaction_data = SorobanTransactionData {
        resources: soroban_resources,
        resource_fee,
        ext: ExtensionPoint::V0,
    };
    let res = (transaction_data, resource_fee);
    Ok(res)
}

pub(crate) fn compute_extend_footprint_ttl_transaction_data_and_min_fee(
    footprint: LedgerFootprint,
    extend_to: u32,
    ledger_storage: &LedgerStorage,
    bucket_list_size: u64,
    current_ledger_seq: u32,
) -> Result<(SorobanTransactionData, i64)> {
    let rent_changes = compute_extend_footprint_rent_changes(
        &footprint,
        ledger_storage,
        extend_to,
        current_ledger_seq,
    )
    .context("cannot compute extend rent changes")?;

    let unmodified_entry_bytes = calculate_unmodified_ledger_entry_bytes(
        footprint.read_only.as_slice(),
        ledger_storage,
        false,
    )
    .context("cannot calculate read_bytes resource")?;

    let soroban_resources = SorobanResources {
        footprint,
        instructions: 0,
        read_bytes: unmodified_entry_bytes,
        write_bytes: 0,
    };
    let transaction_size_bytes = estimate_max_transaction_size_for_operation(
        &OperationBody::ExtendFootprintTtl(ExtendFootprintTtlOp {
            ext: ExtensionPoint::V0,
            extend_to,
        }),
        &soroban_resources.footprint,
    )
    .context("cannot estimate maximum transaction size")?;
    let transaction_resources = TransactionResources {
        instructions: 0,
        read_entries: u32::try_from(soroban_resources.footprint.read_only.as_vec().len())?,
        write_entries: 0,
        read_bytes: soroban_resources.read_bytes,
        write_bytes: 0,
        transaction_size_bytes,
        contract_events_size_bytes: 0,
    };
    finalize_transaction_data_and_min_fee(
        ledger_storage,
        &transaction_resources,
        soroban_resources,
        &rent_changes,
        current_ledger_seq,
        bucket_list_size,
    )
}

#[allow(clippy::cast_possible_truncation)]
fn compute_extend_footprint_rent_changes(
    footprint: &LedgerFootprint,
    ledger_storage: &LedgerStorage,
    extend_to: u32,
    current_ledger_seq: u32,
) -> Result<Vec<LedgerEntryRentChange>> {
    let mut rent_changes: Vec<LedgerEntryRentChange> =
        Vec::with_capacity(footprint.read_only.len());
    for key in footprint.read_only.as_slice() {
        let unmodified_entry_and_ttl = ledger_storage.get(key, false).with_context(|| {
            format!("cannot find extend footprint ledger entry with key {key:?}")
        })?;
        let size = (key.to_xdr(Limits::none())?.len()
            + unmodified_entry_and_ttl.0.to_xdr(Limits::none())?.len()) as u32;
        let ttl_entry: Box<dyn TTLLedgerEntry> =
            (&unmodified_entry_and_ttl)
                .try_into()
                .map_err(|e: String| {
                    Error::msg(e.clone()).context("incorrect ledger entry type in footprint")
                })?;
        let new_live_until_ledger = current_ledger_seq + extend_to;
        if new_live_until_ledger <= ttl_entry.live_until_ledger_seq() {
            // The extend would be ineffective
            continue;
        }
        let rent_change = LedgerEntryRentChange {
            is_persistent: ttl_entry.durability() == Persistent,
            old_size_bytes: size,
            new_size_bytes: size,
            old_live_until_ledger: ttl_entry.live_until_ledger_seq(),
            new_live_until_ledger,
        };
        rent_changes.push(rent_change);
    }
    Ok(rent_changes)
}

pub(crate) fn compute_restore_footprint_transaction_data_and_min_fee(
    footprint: LedgerFootprint,
    ledger_storage: &LedgerStorage,
    bucket_list_size: u64,
    current_ledger_seq: u32,
) -> Result<(SorobanTransactionData, i64)> {
    let ConfigSettingEntry::StateArchival(state_archival) =
        ledger_storage.get_configuration_setting(ConfigSettingId::StateArchival)?
    else {
        bail!("unexpected config setting entry for StateArchival key");
    };
    let rent_changes = compute_restore_footprint_rent_changes(
        &footprint,
        ledger_storage,
        state_archival.min_persistent_ttl,
        current_ledger_seq,
    )
    .context("cannot compute restore rent changes")?;

    let write_bytes = calculate_unmodified_ledger_entry_bytes(
        footprint.read_write.as_vec(),
        ledger_storage,
        true,
    )
    .context("cannot calculate write_bytes resource")?;
    let soroban_resources = SorobanResources {
        footprint,
        instructions: 0,
        read_bytes: write_bytes,
        write_bytes,
    };
    let transaction_size_bytes = estimate_max_transaction_size_for_operation(
        &OperationBody::RestoreFootprint(RestoreFootprintOp {
            ext: ExtensionPoint::V0,
        }),
        &soroban_resources.footprint,
    )
    .context("cannot estimate maximum transaction size")?;
    let transaction_resources = TransactionResources {
        instructions: 0,
        read_entries: 0,
        write_entries: u32::try_from(soroban_resources.footprint.read_write.as_vec().len())?,
        read_bytes: soroban_resources.read_bytes,
        write_bytes: soroban_resources.write_bytes,
        transaction_size_bytes,
        contract_events_size_bytes: 0,
    };
    finalize_transaction_data_and_min_fee(
        ledger_storage,
        &transaction_resources,
        soroban_resources,
        &rent_changes,
        current_ledger_seq,
        bucket_list_size,
    )
}

#[allow(clippy::cast_possible_truncation)]
fn compute_restore_footprint_rent_changes(
    footprint: &LedgerFootprint,
    ledger_storage: &LedgerStorage,
    min_persistent_ttl: u32,
    current_ledger_seq: u32,
) -> Result<Vec<LedgerEntryRentChange>> {
    let mut rent_changes: Vec<LedgerEntryRentChange> =
        Vec::with_capacity(footprint.read_write.len());
    for key in footprint.read_write.as_vec() {
        let unmodified_entry_and_ttl = ledger_storage.get(key, true).with_context(|| {
            format!("cannot find restore footprint ledger entry with key {key:?}")
        })?;
        let size = (key.to_xdr(Limits::none())?.len()
            + unmodified_entry_and_ttl.0.to_xdr(Limits::none())?.len()) as u32;
        let ttl_entry: Box<dyn TTLLedgerEntry> =
            (&unmodified_entry_and_ttl)
                .try_into()
                .map_err(|e: String| {
                    Error::msg(e.clone()).context("incorrect ledger entry type in footprint")
                })?;
        ensure!(
            ttl_entry.durability() == Persistent,
            "non-persistent entry in footprint: key = {key:?}"
        );
        if ttl_entry.is_live(current_ledger_seq) {
            // noop (the entry is alive)
            continue;
        }
        let new_live_until_ledger =
            get_restored_ledger_sequence(current_ledger_seq, min_persistent_ttl);
        let rent_change = LedgerEntryRentChange {
            is_persistent: true,
            old_size_bytes: 0,
            new_size_bytes: size,
            old_live_until_ledger: 0,
            new_live_until_ledger,
        };
        rent_changes.push(rent_change);
    }
    Ok(rent_changes)
}<|MERGE_RESOLUTION|>--- conflicted
+++ resolved
@@ -151,11 +151,7 @@
         .get_cpu_insns_consumed()
         .context("cannot get instructions consumed")?;
     let instructions = max(
-<<<<<<< HEAD
         budget_instructions + resource_config.instruction_leeway,
-=======
-        budget_instructions + 3000000,
->>>>>>> 4c41f69e
         budget_instructions * 120 / 100,
     );
     Ok(SorobanResources {
