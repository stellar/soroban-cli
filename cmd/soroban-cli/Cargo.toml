[package]
name = "soroban-cli"
description = "Soroban CLI"
homepage = "https://github.com/stellar/soroban-cli"
repository = "https://github.com/stellar/soroban-cli"
authors = ["Stellar Development Foundation <info@stellar.org>"]
license = "Apache-2.0"
readme = "README.md"
version = "0.3.1"
edition = "2021"
rust-version = "1.66"
autobins = false

[[bin]]
name = "soroban"
path = "src/main.rs"

[dependencies]
soroban-env-host = { workspace = true, features = ["vm", "serde", "hostfn_log_fmt_values"] }
soroban-spec = { workspace = true }
soroban-token-spec = { workspace = true }
soroban-ledger-snapshot = { workspace = true }
stellar-strkey = { workspace = true }
soroban-sdk = { workspace = true }
clap = { version = "3.1.18", features = ["derive", "env"] }
base64 = "0.13.0"
thiserror = "1.0.31"
serde = "1.0.82"
serde_derive = "1.0.82"
serde_json = "1.0.82"
hex = "0.4.3"
num-bigint = "0.4"
tokio = { version = "1", features = ["full"] }
termcolor = "1.1.3"
termcolor_output = "1.0.1"
warp = "0.3"
clap_complete = "3.2.3"
rand = "0.8.5"
wasmparser = "0.90.0"
sha2 = "0.10.6"
csv = "1.1.6"
ed25519-dalek = "1.0.1"
jsonrpsee-http-client = "0.15.1"
jsonrpsee-core = "0.15.1"
regex = "1.6.0"
wasm-opt = "0.110.1"
<<<<<<< HEAD
once_cell = "1.16.0"
=======
chrono = "0.4.23"
>>>>>>> baa98447

[build-dependencies]
crate-git-revision = "0.0.4"

[dev_dependencies]
assert_cmd = "2.0.4"
assert_fs = "1.0.7"<|MERGE_RESOLUTION|>--- conflicted
+++ resolved
@@ -44,11 +44,8 @@
 jsonrpsee-core = "0.15.1"
 regex = "1.6.0"
 wasm-opt = "0.110.1"
-<<<<<<< HEAD
+chrono = "0.4.23"
 once_cell = "1.16.0"
-=======
-chrono = "0.4.23"
->>>>>>> baa98447
 
 [build-dependencies]
 crate-git-revision = "0.0.4"
