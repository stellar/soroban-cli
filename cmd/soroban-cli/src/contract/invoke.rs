use std::collections::HashMap;
use std::convert::TryInto;
use std::ffi::OsString;
use std::num::ParseIntError;
use std::{fmt::Debug, fs, io, rc::Rc};

use clap::Parser;
use hex::FromHexError;
use once_cell::sync::OnceCell;
use soroban_env_host::xdr::{
    self, AddressWithNonce, ContractAuth, ContractCodeEntry, ContractDataEntry,
    InvokeHostFunctionOp, LedgerEntryData, LedgerFootprint, LedgerKey, LedgerKeyAccount,
    LedgerKeyContractCode, LedgerKeyContractData, Memo, MuxedAccount, Operation, OperationBody,
    Preconditions, ScContractCode, ScSpecTypeDef, ScSpecTypeMap, ScSpecTypeOption,
    ScSpecTypeResult, ScSpecTypeSet, ScSpecTypeTuple, ScSpecTypeUdt, ScSpecTypeVec, ScStatic,
    ScVec, SequenceNumber, Transaction, TransactionEnvelope, TransactionExt, VecM,
};
use soroban_env_host::{
    budget::{Budget, CostType},
    events::HostEvent,
    storage::Storage,
    xdr::{
        AccountId, Error as XdrError, HostFunction, PublicKey, ReadXdr, ScHostStorageErrorCode,
        ScObject, ScSpecEntry, ScStatus, ScVal, Uint256,
    },
    Host, HostError,
};
use soroban_spec::read::FromWasmError;

use crate::config;
use crate::rpc::Client;
use crate::strval::Spec;
use crate::utils::{create_ledger_footprint, default_account_ledger_entry};
use crate::HEADING_SANDBOX;
use crate::{events, rpc, strval, utils};

#[derive(Parser, Debug)]
pub struct Cmd {
    /// Contract ID to invoke
    #[clap(long = "id")]
    contract_id: String,
    /// WASM file of the contract to invoke (if using sandbox will deploy this file)
    #[clap(long, parse(from_os_str))]
    wasm: Option<std::path::PathBuf>,
    /// Function name to execute
    #[clap(long = "fn")]
    function: String,
    /// Output the cost execution to stderr
    #[clap(long = "cost")]
    cost: bool,
    /// Output the footprint to stderr
    #[clap(long = "footprint")]
    footprint: bool,
    /// Output the contract auth for the transaction to stderr
    #[clap(long = "auth")]
    auth: bool,

    /// Account ID to invoke as
    #[clap(
        long = "account",
        default_value = "GAAAAAAAAAAAAAAAAAAAAAAAAAAAAAAAAAAAAAAAAAAAAAAAAAAAAWHF",
        conflicts_with = "rpc-url",
        help_heading = HEADING_SANDBOX,
    )]
    account_id: stellar_strkey::ed25519::PublicKey,
    /// File to persist event output
    #[clap(
        long,
        parse(from_os_str),
        default_value(".soroban/events.json"),
        conflicts_with = "rpc-url",
        env = "SOROBAN_EVENTS_FILE",
        help_heading = HEADING_SANDBOX,
    )]
    events_file: std::path::PathBuf,

    // Arguments for contract as `--arg-name value`, `--arg-xdr-name base64-encoded-xdr`
    #[clap(last = true, name = "CONTRACT_FN_ARGS")]
    pub slop: Vec<OsString>,

    #[clap(flatten)]
    pub config: config::Args,
}

#[derive(thiserror::Error, Debug)]
pub enum Error {
    #[error("parsing argument {arg}: {error}")]
    CannotParseArg { arg: String, error: strval::Error },
    #[error("cannot add contract to ledger entries: {0}")]
    CannotAddContractToLedgerEntries(XdrError),
    #[error(transparent)]
    // TODO: the Display impl of host errors is pretty user-unfriendly
    //       (it just calls Debug). I think we can do better than that
    Host(#[from] HostError),
    #[error("reading file {filepath}: {error}")]
    CannotReadContractFile {
        filepath: std::path::PathBuf,
        error: io::Error,
    },
    #[error("committing file {filepath}: {error}")]
    CannotCommitEventsFile {
        filepath: std::path::PathBuf,
        error: events::Error,
    },
    #[error("cannot parse contract ID {contract_id}: {error}")]
    CannotParseContractId {
        contract_id: String,
        error: FromHexError,
    },
    #[error("function {0} was not found in the contract")]
    FunctionNotFoundInContractSpec(String),
    #[error("parsing contract spec: {0}")]
    CannotParseContractSpec(FromWasmError),
    // #[error("unexpected number of arguments: {provided} (function {function} expects {expected} argument(s))")]
    // UnexpectedArgumentCount {
    //     provided: usize,
    //     expected: usize,
    //     function: String,
    // },
    #[error("function name {0} is too long")]
    FunctionNameTooLong(String),
    #[error("argument count ({current}) surpasses maximum allowed count ({maximum})")]
    MaxNumberOfArgumentsReached { current: usize, maximum: usize },
    #[error("cannot print result {result:?}: {error}")]
    CannotPrintResult { result: ScVal, error: strval::Error },
    #[error("xdr processing error: {0}")]
    Xdr(#[from] XdrError),
    #[error("error parsing int: {0}")]
    ParseIntError(#[from] ParseIntError),
    #[error(transparent)]
    Rpc(#[from] rpc::Error),
    #[error("unexpected contract code data type: {0:?}")]
    UnexpectedContractCodeDataType(LedgerEntryData),
    #[error("missing transaction result")]
    MissingTransactionResult,
    // #[error("args file error {0}")]
    // ArgsFile(std::path::PathBuf),
    #[error(transparent)]
    StrVal(#[from] strval::Error),
    #[error(transparent)]
    Config(#[from] config::Error),
    #[error("unexpected ({length}) simulate transaction result length")]
    UnexpectedSimulateTransactionResultSize { length: usize },
    #[error("Missing argument {0}")]
    MissingArgument(String),
}

static INSTANCE: OnceCell<Vec<String>> = OnceCell::new();

impl Cmd {
    fn build_host_function_parameters(
        &self,
        contract_id: [u8; 32],
        spec_entries: &[ScSpecEntry],
    ) -> Result<(Spec, ScVec), Error> {
        let spec = Spec(Some(spec_entries.to_vec()));
        let func = spec
            .find_function(&self.function)
            .map_err(|_| Error::FunctionNotFoundInContractSpec(self.function.clone()))?;

        // Parse the function arguments
        let inputs_map = &func
            .inputs
            .iter()
            .map(|i| (i.name.to_string().unwrap(), i.type_.clone()))
            .collect::<HashMap<String, ScSpecTypeDef>>();

        let cmd = build_custom_cmd(&self.function, inputs_map, &spec);
        let matches_ = cmd.get_matches_from(&self.slop);

        // create parsed_args in same order as the inputs to func
        let parsed_args = func
            .inputs
            .iter()
            .map(|i| {
                let name = i.name.to_string().unwrap();
                let s = match i.type_ {
<<<<<<< HEAD
                    ScSpecTypeDef::Bool => matches_.is_present(name.clone()).to_string(),
=======
                    ScSpecTypeDef::Bool => matches_.is_present(name).to_string(),
                    ScSpecTypeDef::Option(_) => {
                        // For options, the flag might be missing. So we need to handle that.
                        if matches_.is_present(&name) {
                            matches_
                                .get_raw(&name)
                                .unwrap()
                                .next()
                                .unwrap()
                                .to_string_lossy()
                                .to_string()
                        } else {
                            "null".to_string()
                        }
                    }
>>>>>>> 6f4bc8b9
                    _ => matches_
                        .get_raw(&name)
                        .ok_or_else(|| Error::MissingArgument(name.clone()))?
                        .next()
                        .unwrap()
                        .to_string_lossy()
                        .to_string(),
                };
                spec.from_string(&s, &i.type_)
                    .map_err(|error| Error::CannotParseArg { arg: name, error })
            })
            .collect::<Result<Vec<_>, Error>>()?;

        // Add the contract ID and the function name to the arguments
        let mut complete_args = vec![
            ScVal::Object(Some(ScObject::Bytes(contract_id.try_into().unwrap()))),
            ScVal::Symbol(
                (&self.function)
                    .try_into()
                    .map_err(|_| Error::FunctionNameTooLong(self.function.clone()))?,
            ),
        ];
        complete_args.extend_from_slice(parsed_args.as_slice());
        let complete_args_len = complete_args.len();

        Ok((
            spec,
            complete_args
                .try_into()
                .map_err(|_| Error::MaxNumberOfArgumentsReached {
                    current: complete_args_len,
                    maximum: ScVec::default().max_len(),
                })?,
        ))
    }

    pub async fn run(&self) -> Result<(), Error> {
        if self.config.is_no_network() {
            self.run_in_sandbox()
        } else {
            self.run_against_rpc_server().await
        }
    }

    async fn run_against_rpc_server(&self) -> Result<(), Error> {
        let contract_id = self.contract_id()?;
        let network = &self.config.get_network()?;
        let client = Client::new(&network.rpc_url);
        let key = self.config.key_pair()?;

        // Get the account sequence number
        let public_strkey = stellar_strkey::ed25519::PublicKey(key.public.to_bytes()).to_string();
        let account_details = client.get_account(&public_strkey).await?;
        // TODO: create a cmdline parameter for the fee instead of simply using the minimum fee
        let fee: u32 = 100;
        let sequence = account_details.sequence.parse::<i64>()?;

        // Get the contract
        let spec_entries = if let Some(spec) = self.spec_entries()? {
            spec
        } else {
            // async closures are not yet stable
            get_remote_contract_spec_entries(&client, &contract_id).await?
        };

        // Get the ledger footprint
        let (spec, host_function_params) =
            self.build_host_function_parameters(contract_id, &spec_entries)?;
        let tx_without_footprint = build_invoke_contract_tx(
            host_function_params.clone(),
            None,
            None,
            sequence + 1,
            fee,
            &network.network_passphrase,
            &key,
        )?;
        let simulation_response = client.simulate_transaction(&tx_without_footprint).await?;
        if simulation_response.results.len() != 1 {
            return Err(Error::UnexpectedSimulateTransactionResultSize {
                length: simulation_response.results.len(),
            });
        }
        let result = &simulation_response.results[0];
        let footprint = LedgerFootprint::from_xdr_base64(&result.footprint)?;
        let auth = result
            .auth
            .iter()
            .map(ContractAuth::from_xdr_base64)
            .collect::<Result<Vec<_>, _>>()?;

        if self.footprint {
            eprintln!("Footprint: {}", serde_json::to_string(&footprint).unwrap());
        }

        if self.auth {
            eprintln!("Contract auth: {}", serde_json::to_string(&auth).unwrap());
        }

        // Send the final transaction with the actual footprint
        let tx = build_invoke_contract_tx(
            host_function_params,
            Some(footprint),
            Some(auth),
            sequence + 1,
            fee,
            &network.network_passphrase,
            &key,
        )?;

        let results = client.send_transaction(&tx).await?;
        if results.is_empty() {
            return Err(Error::MissingTransactionResult);
        }
        let res = ScVal::from_xdr_base64(&results[0].xdr)?;
        let res_str = self.output_to_string(&spec, &res)?;
        println!("{res_str}");
        // TODO: print cost

        Ok(())
    }

    fn run_in_sandbox(&self) -> Result<(), Error> {
        let contract_id = self.contract_id()?;
        // Initialize storage and host
        // TODO: allow option to separate input and output file
        let mut state = self.config.get_state()?;

        // If a file is specified, deploy the contract to storage
        if let Some(contract) = self.read_wasm()? {
            let wasm_hash =
                utils::add_contract_code_to_ledger_entries(&mut state.ledger_entries, contract)
                    .map_err(Error::CannotAddContractToLedgerEntries)?
                    .0;
            utils::add_contract_to_ledger_entries(
                &mut state.ledger_entries,
                contract_id,
                wasm_hash,
            );
        }

        // Create source account, adding it to the ledger if not already present.
        let source_account = AccountId(PublicKey::PublicKeyTypeEd25519(Uint256(self.account_id.0)));
        let source_account_ledger_key = LedgerKey::Account(LedgerKeyAccount {
            account_id: source_account.clone(),
        });
        if !state
            .ledger_entries
            .iter()
            .any(|(k, _)| **k == source_account_ledger_key)
        {
            state.ledger_entries.push((
                Box::new(source_account_ledger_key),
                Box::new(default_account_ledger_entry(source_account.clone())),
            ));
        }

        let snap = Rc::new(state.clone());
        let mut storage = Storage::with_recording_footprint(snap);
        let spec_entries = utils::get_contract_spec_from_storage(&mut storage, contract_id)
            .map_err(Error::CannotParseContractSpec)?;
        let h = Host::with_storage_and_budget(storage, Budget::default());
        h.switch_to_recording_auth();
        h.set_source_account(source_account);

        let mut ledger_info = state.ledger_info();
        ledger_info.sequence_number += 1;
        ledger_info.timestamp += 5;
        h.set_ledger_info(ledger_info);

        let (spec, host_function_params) =
            self.build_host_function_parameters(contract_id, &spec_entries)?;

        let res = h.invoke_function(HostFunction::InvokeContract(host_function_params))?;

        let res_str = self.output_to_string(&spec, &res)?;

        println!("{res_str}");

        state.update(&h);

        let contract_auth: Vec<ContractAuth> = h
            .get_recorded_auth_payloads()?
            .into_iter()
            .map(|payload| {
                let address_with_nonce = match (payload.address, payload.nonce) {
                    (Some(address), Some(nonce)) => Some(AddressWithNonce { address, nonce }),
                    _ => None,
                };
                ContractAuth {
                    address_with_nonce,
                    root_invocation: payload.invocation,
                    signature_args: ScVec::default(),
                }
            })
            .collect();

        let (storage, budget, events) = h.try_finish().map_err(|_h| {
            HostError::from(ScStatus::HostStorageError(
                ScHostStorageErrorCode::UnknownError,
            ))
        })?;

        if self.footprint {
            eprintln!(
                "Footprint: {}",
                serde_json::to_string(&create_ledger_footprint(&storage.footprint)).unwrap(),
            );
        }

        if self.auth {
            eprintln!(
                "Contract auth: {}",
                serde_json::to_string(&contract_auth).unwrap(),
            );
        }

        if self.cost {
            eprintln!("Cpu Insns: {}", budget.get_cpu_insns_count());
            eprintln!("Mem Bytes: {}", budget.get_mem_bytes_count());
            for cost_type in CostType::variants() {
                eprintln!("Cost ({cost_type:?}): {}", budget.get_input(*cost_type));
            }
        }

        for (i, event) in events.0.iter().enumerate() {
            eprint!("#{i}: ");
            match event {
                HostEvent::Contract(e) => {
                    eprintln!("event: {}", serde_json::to_string(&e).unwrap());
                }
                HostEvent::Debug(e) => eprintln!("debug: {e}"),
            }
        }

        self.config.set_state(&mut state)?;

        events::commit(&events.0, &state, &self.events_file).map_err(|e| {
            Error::CannotCommitEventsFile {
                filepath: self.events_file.clone(),
                error: e,
            }
        })?;

        Ok(())
    }

    pub fn read_wasm(&self) -> Result<Option<Vec<u8>>, Error> {
        Ok(if let Some(wasm) = self.wasm.as_ref() {
            Some(fs::read(wasm).map_err(|e| Error::CannotReadContractFile {
                filepath: wasm.clone(),
                error: e,
            })?)
        } else {
            None
        })
    }

    pub fn spec_entries(&self) -> Result<Option<Vec<ScSpecEntry>>, Error> {
        self.read_wasm()?
            .map(|wasm| {
                soroban_spec::read::from_wasm(&wasm).map_err(Error::CannotParseContractSpec)
            })
            .transpose()
    }

    pub fn output_to_string(&self, spec: &Spec, res: &ScVal) -> Result<String, Error> {
        let mut res_str = String::new();
        if let Some(output) = spec.find_function(&self.function)?.outputs.get(0) {
            res_str = spec
                .xdr_to_json(res, output)
                .map_err(|e| Error::CannotPrintResult {
                    result: res.clone(),
                    error: e,
                })?
                .to_string();
        }
        Ok(res_str)
    }
}

impl Cmd {
    fn contract_id(&self) -> Result<[u8; 32], Error> {
        utils::id_from_str(&self.contract_id).map_err(|e| Error::CannotParseContractId {
            contract_id: self.contract_id.clone(),
            error: e,
        })
    }
}

fn build_invoke_contract_tx(
    parameters: ScVec,
    footprint: Option<LedgerFootprint>,
    auth: Option<Vec<ContractAuth>>,
    sequence: i64,
    fee: u32,
    network_passphrase: &str,
    key: &ed25519_dalek::Keypair,
) -> Result<TransactionEnvelope, Error> {
    // Use a default footprint if none provided
    let final_footprint = footprint.unwrap_or(LedgerFootprint {
        read_only: VecM::default(),
        read_write: VecM::default(),
    });
    let final_auth = auth.unwrap_or(Vec::default());
    let op = Operation {
        source_account: None,
        body: OperationBody::InvokeHostFunction(InvokeHostFunctionOp {
            function: HostFunction::InvokeContract(parameters),
            footprint: final_footprint,
            auth: final_auth.try_into()?,
        }),
    };
    let tx = Transaction {
        source_account: MuxedAccount::Ed25519(Uint256(key.public.to_bytes())),
        fee,
        seq_num: SequenceNumber(sequence),
        cond: Preconditions::None,
        memo: Memo::None,
        operations: vec![op].try_into()?,
        ext: TransactionExt::V0,
    };

    Ok(utils::sign_transaction(key, &tx, network_passphrase)?)
}

async fn get_remote_contract_spec_entries(
    client: &Client,
    contract_id: &[u8; 32],
) -> Result<Vec<ScSpecEntry>, Error> {
    // Get the contract from the network
    let contract_ref = client
        .get_ledger_entry(LedgerKey::ContractData(LedgerKeyContractData {
            contract_id: xdr::Hash(*contract_id),
            key: ScVal::Static(ScStatic::LedgerKeyContractCode),
        }))
        .await?;

    Ok(match LedgerEntryData::from_xdr_base64(contract_ref.xdr)? {
        LedgerEntryData::ContractData(ContractDataEntry {
            val: ScVal::Object(Some(ScObject::ContractCode(ScContractCode::WasmRef(hash)))),
            ..
        }) => {
            let contract_data = client
                .get_ledger_entry(LedgerKey::ContractCode(LedgerKeyContractCode { hash }))
                .await?;

            match LedgerEntryData::from_xdr_base64(contract_data.xdr)? {
                LedgerEntryData::ContractCode(ContractCodeEntry { code, .. }) => {
                    let code_vec: Vec<u8> = code.into();
                    soroban_spec::read::from_wasm(&code_vec)
                        .map_err(Error::CannotParseContractSpec)?
                }
                scval => return Err(Error::UnexpectedContractCodeDataType(scval)),
            }
        }
        LedgerEntryData::ContractData(ContractDataEntry {
            val: ScVal::Object(Some(ScObject::ContractCode(ScContractCode::Token))),
            ..
        }) => soroban_spec::read::parse_raw(&soroban_token_spec::spec_xdr())
            .map_err(FromWasmError::Parse)
            .map_err(Error::CannotParseContractSpec)?,
        scval => return Err(Error::UnexpectedContractCodeDataType(scval)),
    })
}

fn build_custom_cmd<'a>(
    name: &'a str,
    inputs_map: &'a HashMap<String, ScSpecTypeDef>,
    spec: &Spec,
) -> clap::App<'a> {
    // Todo make new error
    INSTANCE
        .set(inputs_map.keys().map(Clone::clone).collect::<Vec<String>>())
        .unwrap();

    let names: &'static [String] = INSTANCE.get().unwrap();
    let mut cmd = clap::Command::new(name).no_binary_name(true);

    for (i, type_) in inputs_map.values().enumerate() {
        let name = names[i].as_str();
        let mut arg = clap::Arg::new(name);
        arg = arg
            .long(name)
            .takes_value(true)
            .value_parser(clap::builder::NonEmptyStringValueParser::new());

        if let Some(value_name) = arg_value_name(name, spec, type_) {
            arg = arg.value_name(value_name);
        }

        // Set up special-case arg rules
        arg = match type_ {
            xdr::ScSpecTypeDef::Bool => arg.takes_value(false).required(false),
            xdr::ScSpecTypeDef::Option(_val) => arg.required(false),
            xdr::ScSpecTypeDef::I128 | xdr::ScSpecTypeDef::I64 | xdr::ScSpecTypeDef::I32 => {
                arg.allow_hyphen_values(true)
            }
            _ => arg,
        };

        cmd = cmd.arg(arg);
    }
    cmd.build();
    cmd
}

fn arg_value_name(name: &'static str, spec: &Spec, type_: &ScSpecTypeDef) -> Option<&'static str> {
    match type_ {
        ScSpecTypeDef::U64 => Some("u64"),
        ScSpecTypeDef::I64 => Some("i64"),
        ScSpecTypeDef::U128 => Some("u128"),
        ScSpecTypeDef::I128 => Some("i128"),
        ScSpecTypeDef::U32 => Some("u32"),
        ScSpecTypeDef::I32 => Some("i32"),
        ScSpecTypeDef::Bool => Some("bool"),
        ScSpecTypeDef::Symbol => Some("symbol"),
        ScSpecTypeDef::Bitset => Some("bitset"),
        ScSpecTypeDef::Status => Some("status"),
        ScSpecTypeDef::Bytes => Some("hex_bytes"),
        ScSpecTypeDef::Address => Some("address"),
        ScSpecTypeDef::Option(val) => {
            let ScSpecTypeOption { value_type } = val.as_ref();
            // TODO: Maybe we don't need to wrap this. Can we just make it an optional param?
            let inner = arg_value_name(name, spec, value_type.as_ref()).unwrap_or(name);
            Some(Box::leak(format!("Option<{inner}>").into_boxed_str()))
        }
        ScSpecTypeDef::Vec(val) => {
            let ScSpecTypeVec { element_type } = val.as_ref();
            let inner = arg_value_name(name, spec, element_type.as_ref()).unwrap_or(name);
            Some(Box::leak(format!("Array<{inner}>").into_boxed_str()))
        }
        ScSpecTypeDef::Set(val) => {
            let ScSpecTypeSet { element_type } = val.as_ref();
            let inner = arg_value_name(name, spec, element_type.as_ref()).unwrap_or(name);
            Some(Box::leak(format!("Set<{inner}>").into_boxed_str()))
        }
        ScSpecTypeDef::Result(val) => {
            let ScSpecTypeResult {
                ok_type,
                error_type,
            } = val.as_ref();
            let ok = arg_value_name(name, spec, ok_type.as_ref()).unwrap_or(name);
            let error = arg_value_name(name, spec, error_type.as_ref()).unwrap_or(name);
            Some(Box::leak(format!("Result<{ok}, {error}>").into_boxed_str()))
        }
        ScSpecTypeDef::Tuple(val) => {
            let ScSpecTypeTuple { value_types } = val.as_ref();
            let names = value_types
                .iter()
                .map(|t| arg_value_name(name, spec, t).unwrap_or(name))
                .collect::<Vec<_>>()
                .join(", ");
            Some(Box::leak(format!("({names})").into_boxed_str()))
        }
        ScSpecTypeDef::Map(val) => {
            let ScSpecTypeMap {
                key_type,
                value_type,
            } = val.as_ref();
            match (
                arg_value_name(name, spec, key_type.as_ref()),
                arg_value_name(name, spec, value_type.as_ref()),
            ) {
                (Some(key), Some(val)) => {
                    Some(Box::leak(format!("{{{key}: {val}}}").into_boxed_str()))
                }
                _ => None,
            }
        }
        ScSpecTypeDef::BytesN(t) => Some(Box::leak(format!("{}_hex_bytes", t.n).into_boxed_str())),
        ScSpecTypeDef::Udt(ScSpecTypeUdt { name }) => match spec.find(&name.to_string_lossy()).ok()
        {
            Some(ScSpecEntry::UdtStructV0(_)) => Some("struct"),
            Some(ScSpecEntry::UdtUnionV0(_)) => Some("enum"),
            Some(ScSpecEntry::UdtEnumV0(_)) => Some("u32"),
            Some(ScSpecEntry::FunctionV0(_) | ScSpecEntry::UdtErrorEnumV0(_)) | None => None,
        },
        ScSpecTypeDef::Map(map) => {
            let key_type = arg_value_name(spec, &map.key_type)?.unwrap();
            let value_type = arg_value_name(spec, &map.value_type)?.unwrap();
            Some(Box::leak(
                format!("map<{key_type}, {value_type}>").into_boxed_str(),
            ))
        }
        ScSpecTypeDef::Set(set) => {
            let value_type = arg_value_name(spec, &set.element_type)?.unwrap();
            Some(Box::leak(format!("set<{value_type}>").into_boxed_str()))
        }
        ScSpecTypeDef::Vec(vec_) => {
            let element_type = arg_value_name(spec, &vec_.element_type)?.unwrap();
            Some(Box::leak(format!("vec<{element_type}>").into_boxed_str()))
        }
        ScSpecTypeDef::Tuple(tuple) => {
            let type_str = tuple
                .value_types
                .iter()
                .map(|type_| Ok(arg_value_name(spec, type_)?.unwrap()))
                .collect::<Result<Vec<&str>, Error>>()?
                .join(", ");
            Some(Box::leak(format!("tuple<{type_str}>").into_boxed_str()))
        }

        // No specific value name for these yet.
<<<<<<< HEAD
        ScSpecTypeDef::Val | ScSpecTypeDef::Result(_) => None,
    })
}

#[derive(Clone)]
#[non_exhaustive]
struct ScValParser {
    spec: &'static Spec,
    type_: &'static ScSpecTypeDef,
}

impl ScValParser {
    pub fn new(spec: &'static Spec, type_: &'static ScSpecTypeDef) -> Self {
        Self { spec, type_ }
    }
}

impl TypedValueParser for ScValParser {
    type Value = ScVal;

    fn parse_ref(
        &self,
        cmd: &Command<'_>,
        arg: Option<&Arg<'_>>,
        raw_value: &OsStr,
    ) -> Result<Self::Value, clap::Error> {
        TypedValueParser::parse(self, cmd, arg, raw_value.to_owned())
    }

    fn parse(
        &self,
        _cmd: &Command<'_>,
        _arg: Option<&Arg<'_>>,
        raw_value: OsString,
    ) -> Result<Self::Value, clap::Error> {
        let value = raw_value
            .into_string()
            .map_err(|_| clap::Error::raw(clap::ErrorKind::InvalidUtf8, "invalid value"))?;
        let parsed = self
            .spec
            .from_string(&value, self.type_)
            .map_err(|e| clap::Error::raw(clap::ErrorKind::InvalidValue, e.to_string()))?;
        Ok(parsed)
=======
        ScSpecTypeDef::Val => None,
>>>>>>> 6f4bc8b9
    }
}<|MERGE_RESOLUTION|>--- conflicted
+++ resolved
@@ -175,25 +175,7 @@
             .map(|i| {
                 let name = i.name.to_string().unwrap();
                 let s = match i.type_ {
-<<<<<<< HEAD
                     ScSpecTypeDef::Bool => matches_.is_present(name.clone()).to_string(),
-=======
-                    ScSpecTypeDef::Bool => matches_.is_present(name).to_string(),
-                    ScSpecTypeDef::Option(_) => {
-                        // For options, the flag might be missing. So we need to handle that.
-                        if matches_.is_present(&name) {
-                            matches_
-                                .get_raw(&name)
-                                .unwrap()
-                                .next()
-                                .unwrap()
-                                .to_string_lossy()
-                                .to_string()
-                        } else {
-                            "null".to_string()
-                        }
-                    }
->>>>>>> 6f4bc8b9
                     _ => matches_
                         .get_raw(&name)
                         .ok_or_else(|| Error::MissingArgument(name.clone()))?
@@ -610,11 +592,11 @@
         ScSpecTypeDef::U32 => Some("u32"),
         ScSpecTypeDef::I32 => Some("i32"),
         ScSpecTypeDef::Bool => Some("bool"),
-        ScSpecTypeDef::Symbol => Some("symbol"),
-        ScSpecTypeDef::Bitset => Some("bitset"),
-        ScSpecTypeDef::Status => Some("status"),
+        ScSpecTypeDef::Symbol => Some("Symbol"),
+        ScSpecTypeDef::Bitset => Some("Bitset"),
+        ScSpecTypeDef::Status => Some("Status"),
         ScSpecTypeDef::Bytes => Some("hex_bytes"),
-        ScSpecTypeDef::Address => Some("address"),
+        ScSpecTypeDef::Address => Some("Address"),
         ScSpecTypeDef::Option(val) => {
             let ScSpecTypeOption { value_type } = val.as_ref();
             // TODO: Maybe we don't need to wrap this. Can we just make it an optional param?
@@ -659,7 +641,7 @@
                 arg_value_name(name, spec, value_type.as_ref()),
             ) {
                 (Some(key), Some(val)) => {
-                    Some(Box::leak(format!("{{{key}: {val}}}").into_boxed_str()))
+                    Some(Box::leak(format!("Map<{key}, {val}>").into_boxed_str()))
                 }
                 _ => None,
             }
@@ -667,83 +649,12 @@
         ScSpecTypeDef::BytesN(t) => Some(Box::leak(format!("{}_hex_bytes", t.n).into_boxed_str())),
         ScSpecTypeDef::Udt(ScSpecTypeUdt { name }) => match spec.find(&name.to_string_lossy()).ok()
         {
-            Some(ScSpecEntry::UdtStructV0(_)) => Some("struct"),
-            Some(ScSpecEntry::UdtUnionV0(_)) => Some("enum"),
+            Some(ScSpecEntry::UdtStructV0(_)) => Some("Struct"),
+            Some(ScSpecEntry::UdtUnionV0(_)) => Some("Enum"),
             Some(ScSpecEntry::UdtEnumV0(_)) => Some("u32"),
             Some(ScSpecEntry::FunctionV0(_) | ScSpecEntry::UdtErrorEnumV0(_)) | None => None,
         },
-        ScSpecTypeDef::Map(map) => {
-            let key_type = arg_value_name(spec, &map.key_type)?.unwrap();
-            let value_type = arg_value_name(spec, &map.value_type)?.unwrap();
-            Some(Box::leak(
-                format!("map<{key_type}, {value_type}>").into_boxed_str(),
-            ))
-        }
-        ScSpecTypeDef::Set(set) => {
-            let value_type = arg_value_name(spec, &set.element_type)?.unwrap();
-            Some(Box::leak(format!("set<{value_type}>").into_boxed_str()))
-        }
-        ScSpecTypeDef::Vec(vec_) => {
-            let element_type = arg_value_name(spec, &vec_.element_type)?.unwrap();
-            Some(Box::leak(format!("vec<{element_type}>").into_boxed_str()))
-        }
-        ScSpecTypeDef::Tuple(tuple) => {
-            let type_str = tuple
-                .value_types
-                .iter()
-                .map(|type_| Ok(arg_value_name(spec, type_)?.unwrap()))
-                .collect::<Result<Vec<&str>, Error>>()?
-                .join(", ");
-            Some(Box::leak(format!("tuple<{type_str}>").into_boxed_str()))
-        }
-
         // No specific value name for these yet.
-<<<<<<< HEAD
-        ScSpecTypeDef::Val | ScSpecTypeDef::Result(_) => None,
-    })
-}
-
-#[derive(Clone)]
-#[non_exhaustive]
-struct ScValParser {
-    spec: &'static Spec,
-    type_: &'static ScSpecTypeDef,
-}
-
-impl ScValParser {
-    pub fn new(spec: &'static Spec, type_: &'static ScSpecTypeDef) -> Self {
-        Self { spec, type_ }
-    }
-}
-
-impl TypedValueParser for ScValParser {
-    type Value = ScVal;
-
-    fn parse_ref(
-        &self,
-        cmd: &Command<'_>,
-        arg: Option<&Arg<'_>>,
-        raw_value: &OsStr,
-    ) -> Result<Self::Value, clap::Error> {
-        TypedValueParser::parse(self, cmd, arg, raw_value.to_owned())
-    }
-
-    fn parse(
-        &self,
-        _cmd: &Command<'_>,
-        _arg: Option<&Arg<'_>>,
-        raw_value: OsString,
-    ) -> Result<Self::Value, clap::Error> {
-        let value = raw_value
-            .into_string()
-            .map_err(|_| clap::Error::raw(clap::ErrorKind::InvalidUtf8, "invalid value"))?;
-        let parsed = self
-            .spec
-            .from_string(&value, self.type_)
-            .map_err(|e| clap::Error::raw(clap::ErrorKind::InvalidValue, e.to_string()))?;
-        Ok(parsed)
-=======
         ScSpecTypeDef::Val => None,
->>>>>>> 6f4bc8b9
     }
 }