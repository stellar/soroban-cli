use clap::{AppSettings, CommandFactory, FromArgMatches, Parser};

mod completion;
mod config;
mod deploy;
mod events;
mod gen;
mod inspect;
mod install;
mod invoke;
mod jsonrpc;
mod network;
mod optimize;
mod read;
mod rpc;
mod serve;
mod strval;
mod toid;
mod token;
mod utils;
mod version;
mod xdr;

const HEADING_SANDBOX: &str = "OPTIONS (SANDBOX)";
const HEADING_RPC: &str = "OPTIONS (RPC)";

#[derive(Parser, Debug)]
#[clap(
    name = "soroban",
    version,
    about = "https://soroban.stellar.org",
    disable_help_subcommand = true,
    disable_version_flag = true
)]
#[clap(global_setting(AppSettings::DeriveDisplayOrder))]
struct Root {
    #[clap(subcommand)]
    cmd: Cmd,
}

#[derive(Parser, Debug)]
enum Cmd {
    /// Invoke a contract function in a WASM file
    Invoke(invoke::Cmd),
    /// Inspect a WASM file listing contract functions, meta, etc
    Inspect(inspect::Cmd),
    /// Optimize a WASM file
    Optimize(optimize::Cmd),
    /// Read and update config
    #[clap(subcommand)]
    Config(config::Cmd),
    /// Print the current value of a contract-data ledger entry
    Read(read::Cmd),
    /// Run a local webserver for web app development and testing
    Serve(serve::Cmd),
    /// Watch the network for contract events
    Events(events::Cmd),
    /// Wrap, create, and manage token contracts
    Token(token::Root),
    /// Deploy a WASM file as a contract
    Deploy(deploy::Cmd),
    /// Install a WASM file to the ledger without creating a contract instance
    Install(install::Cmd),
    /// Generate code client bindings for a contract
    Gen(gen::Cmd),

    /// Decode xdr
    Xdr(xdr::Cmd),

    /// Print version information
    Version(version::Cmd),
    /// Print shell completion code for the specified shell.
    #[clap(long_about = completion::LONG_ABOUT)]
    Completion(completion::Cmd),
}

#[derive(thiserror::Error, Debug)]
enum CmdError {
    // TODO: stop using Debug for displaying errors
    #[error(transparent)]
    Inspect(#[from] inspect::Error),
    #[error(transparent)]
    Optimize(#[from] optimize::Error),
    #[error(transparent)]
    Invoke(#[from] invoke::Error),
    #[error(transparent)]
    Events(#[from] events::Error),
    #[error(transparent)]
    Read(#[from] read::Error),
    #[error(transparent)]
    Serve(#[from] serve::Error),
    #[error(transparent)]
    Token(#[from] token::Error),
    #[error(transparent)]
    Gen(#[from] gen::Error),
    #[error(transparent)]
    Deploy(#[from] deploy::Error),
    #[error(transparent)]
    Install(#[from] install::Error),
    #[error(transparent)]
    Xdr(#[from] xdr::Error),
    #[error(transparent)]
    Config(#[from] config::Error),
}

<<<<<<< HEAD
impl Root {
    async fn run(&self, matches: &mut clap::ArgMatches) -> Result<(), CmdError> {
        match &self.cmd {
            Cmd::Inspect(inspect) => inspect.run()?,
            Cmd::Optimize(opt) => opt.run()?,
            Cmd::Invoke(invoke) => {
                let (_, sub_arg_matches) = matches.remove_subcommand().unwrap();
                invoke.run(&sub_arg_matches).await?;
            }
            Cmd::Config(config) => config.run()?,
            Cmd::Read(read) => read.run()?,
            Cmd::Serve(serve) => serve.run().await?,
            Cmd::Token(token) => token.run().await?,
            Cmd::Gen(gen) => gen.run()?,
            Cmd::Deploy(deploy) => deploy.run().await?,
            Cmd::Xdr(xdr) => xdr.run()?,
            Cmd::Version(version) => version.run(),
            Cmd::Completion(completion) => completion.run(&mut Root::command()),
            Cmd::Install(install) => install.run().await?,
        };
        Ok(())
    }
=======
async fn run(cmd: Cmd, matches: &mut clap::ArgMatches) -> Result<(), CmdError> {
    match cmd {
        Cmd::Inspect(inspect) => inspect.run()?,
        Cmd::Optimize(opt) => opt.run()?,
        Cmd::Invoke(invoke) => {
            let (_, sub_arg_matches) = matches.remove_subcommand().unwrap();
            invoke.run(&sub_arg_matches).await?;
        }
        Cmd::Events(events) => {
            let (_, sub_arg_matches) = matches.remove_subcommand().unwrap();
            events.run(&sub_arg_matches).await?;
        }
        Cmd::Read(read) => read.run()?,
        Cmd::Serve(serve) => serve.run().await?,
        Cmd::Token(token) => token.run().await?,
        Cmd::Gen(gen) => gen.run()?,
        Cmd::Deploy(deploy) => deploy.run().await?,
        Cmd::Install(install) => install.run().await?,
        Cmd::Xdr(xdr) => xdr.run()?,
        Cmd::Version(version) => version.run(),
        Cmd::Completion(completion) => completion.run(&mut Root::command()),
    };
    Ok(())
>>>>>>> cab4da5d
}

#[tokio::main]
async fn main() {
    // We expand the Root::parse() invocation, so that we can save
    // Clap's ArgMatches (for later argument processing)
    let mut matches = Root::command().get_matches();
    let mut saved_matches = matches.clone();
    let root = match Root::from_arg_matches_mut(&mut matches) {
        Ok(s) => s,
        Err(e) => {
            let mut cmd = Root::command();
            e.format(&mut cmd).exit()
        }
    };

    if let Err(e) = root.run(&mut saved_matches).await {
        eprintln!("error: {e}");
    }
}<|MERGE_RESOLUTION|>--- conflicted
+++ resolved
@@ -103,30 +103,6 @@
     Config(#[from] config::Error),
 }
 
-<<<<<<< HEAD
-impl Root {
-    async fn run(&self, matches: &mut clap::ArgMatches) -> Result<(), CmdError> {
-        match &self.cmd {
-            Cmd::Inspect(inspect) => inspect.run()?,
-            Cmd::Optimize(opt) => opt.run()?,
-            Cmd::Invoke(invoke) => {
-                let (_, sub_arg_matches) = matches.remove_subcommand().unwrap();
-                invoke.run(&sub_arg_matches).await?;
-            }
-            Cmd::Config(config) => config.run()?,
-            Cmd::Read(read) => read.run()?,
-            Cmd::Serve(serve) => serve.run().await?,
-            Cmd::Token(token) => token.run().await?,
-            Cmd::Gen(gen) => gen.run()?,
-            Cmd::Deploy(deploy) => deploy.run().await?,
-            Cmd::Xdr(xdr) => xdr.run()?,
-            Cmd::Version(version) => version.run(),
-            Cmd::Completion(completion) => completion.run(&mut Root::command()),
-            Cmd::Install(install) => install.run().await?,
-        };
-        Ok(())
-    }
-=======
 async fn run(cmd: Cmd, matches: &mut clap::ArgMatches) -> Result<(), CmdError> {
     match cmd {
         Cmd::Inspect(inspect) => inspect.run()?,
@@ -148,9 +124,9 @@
         Cmd::Xdr(xdr) => xdr.run()?,
         Cmd::Version(version) => version.run(),
         Cmd::Completion(completion) => completion.run(&mut Root::command()),
+        Cmd::Config(config) => config.run()?,
     };
     Ok(())
->>>>>>> cab4da5d
 }
 
 #[tokio::main]
@@ -167,7 +143,7 @@
         }
     };
 
-    if let Err(e) = root.run(&mut saved_matches).await {
+    if let Err(e) = run(root.cmd, &mut saved_matches).await {
         eprintln!("error: {e}");
     }
 }