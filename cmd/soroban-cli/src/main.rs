use clap::{AppSettings, CommandFactory, FromArgMatches, Parser};

mod completion;
<<<<<<< HEAD
mod contract;
=======
mod deploy;
mod events;
mod gen;
mod inspect;
>>>>>>> baa98447
mod install;
mod jsonrpc;
mod lab;
mod network;
mod rpc;
mod serve;
mod strval;
<<<<<<< HEAD
=======
mod toid;
mod token;
>>>>>>> baa98447
mod utils;
mod version;

const HEADING_SANDBOX: &str = "OPTIONS (SANDBOX)";
const HEADING_RPC: &str = "OPTIONS (RPC)";

#[derive(Parser, Debug)]
#[clap(
    name = "soroban",
    version,
    about = "https://soroban.stellar.org",
    disable_help_subcommand = true,
    disable_version_flag = true
)]
#[clap(global_setting(AppSettings::DeriveDisplayOrder))]
struct Root {
    #[clap(subcommand)]
    cmd: Cmd,
}

#[derive(Parser, Debug)]
enum Cmd {
    /// Tools for smart contract developers
    #[clap(subcommand)]
    Contract(contract::SubCmd),
    /// Run a local webserver for web app development and testing
    Serve(serve::Cmd),
<<<<<<< HEAD
=======
    /// Watch the network for contract events
    Events(events::Cmd),
    /// Wrap, create, and manage token contracts
    Token(token::Root),
    /// Deploy a WASM file as a contract
    Deploy(deploy::Cmd),
>>>>>>> baa98447
    /// Install a WASM file to the ledger without creating a contract instance
    Install(install::Cmd),
    /// Experiment with early features and expert tools
    #[clap(subcommand)]
    Lab(lab::SubCmd),
    /// Print version information
    Version(version::Cmd),
    /// Print shell completion code for the specified shell.
    #[clap(long_about = completion::LONG_ABOUT)]
    Completion(completion::Cmd),
}

#[derive(thiserror::Error, Debug)]
enum CmdError {
    // TODO: stop using Debug for displaying errors
    #[error(transparent)]
<<<<<<< HEAD
    Contract(#[from] contract::Error),
=======
    Inspect(#[from] inspect::Error),
    #[error(transparent)]
    Optimize(#[from] optimize::Error),
    #[error(transparent)]
    Invoke(#[from] invoke::Error),
    #[error(transparent)]
    Events(#[from] events::Error),
    #[error(transparent)]
    Read(#[from] read::Error),
>>>>>>> baa98447
    #[error(transparent)]
    Serve(#[from] serve::Error),
    #[error(transparent)]
    Install(#[from] install::Error),
    #[error(transparent)]
    Lab(#[from] lab::Error),
}

async fn run(cmd: Cmd, sub_arg_matches: &clap::ArgMatches) -> Result<(), CmdError> {
    match cmd {
<<<<<<< HEAD
        Cmd::Contract(contract) => contract.run(sub_arg_matches).await?,
=======
        Cmd::Inspect(inspect) => inspect.run()?,
        Cmd::Optimize(opt) => opt.run()?,
        Cmd::Invoke(invoke) => {
            let (_, sub_arg_matches) = matches.remove_subcommand().unwrap();
            invoke.run(&sub_arg_matches).await?;
        }
        Cmd::Events(events) => {
            let (_, sub_arg_matches) = matches.remove_subcommand().unwrap();
            events.run(&sub_arg_matches).await?;
        }
        Cmd::Read(read) => read.run()?,
>>>>>>> baa98447
        Cmd::Serve(serve) => serve.run().await?,
        Cmd::Install(install) => install.run().await?,
        Cmd::Lab(lab) => lab.run().await?,
        Cmd::Version(version) => version.run(),
        Cmd::Completion(completion) => completion.run(&mut Root::command()),
    };
    Ok(())
}

#[tokio::main]
async fn main() {
    // We expand the Root::parse() invocation, so that we can save
    // Clap's ArgMatches (for later argument processing)
    let mut matches = Root::command().get_matches();
    let root = match Root::from_arg_matches_mut(&mut matches) {
        Ok(s) => s,
        Err(e) => {
            let mut cmd = Root::command();
            e.format(&mut cmd).exit();
        }
    };

    let (_, sub_arg_matches) = matches.remove_subcommand().unwrap();
    if let Err(e) = run(root.cmd, &sub_arg_matches).await {
        eprintln!("error: {e}");
    }
}<|MERGE_RESOLUTION|>--- conflicted
+++ resolved
@@ -1,14 +1,8 @@
 use clap::{AppSettings, CommandFactory, FromArgMatches, Parser};
 
 mod completion;
-<<<<<<< HEAD
 mod contract;
-=======
-mod deploy;
 mod events;
-mod gen;
-mod inspect;
->>>>>>> baa98447
 mod install;
 mod jsonrpc;
 mod lab;
@@ -16,11 +10,7 @@
 mod rpc;
 mod serve;
 mod strval;
-<<<<<<< HEAD
-=======
 mod toid;
-mod token;
->>>>>>> baa98447
 mod utils;
 mod version;
 
@@ -48,15 +38,8 @@
     Contract(contract::SubCmd),
     /// Run a local webserver for web app development and testing
     Serve(serve::Cmd),
-<<<<<<< HEAD
-=======
     /// Watch the network for contract events
     Events(events::Cmd),
-    /// Wrap, create, and manage token contracts
-    Token(token::Root),
-    /// Deploy a WASM file as a contract
-    Deploy(deploy::Cmd),
->>>>>>> baa98447
     /// Install a WASM file to the ledger without creating a contract instance
     Install(install::Cmd),
     /// Experiment with early features and expert tools
@@ -73,19 +56,9 @@
 enum CmdError {
     // TODO: stop using Debug for displaying errors
     #[error(transparent)]
-<<<<<<< HEAD
     Contract(#[from] contract::Error),
-=======
-    Inspect(#[from] inspect::Error),
-    #[error(transparent)]
-    Optimize(#[from] optimize::Error),
-    #[error(transparent)]
-    Invoke(#[from] invoke::Error),
     #[error(transparent)]
     Events(#[from] events::Error),
-    #[error(transparent)]
-    Read(#[from] read::Error),
->>>>>>> baa98447
     #[error(transparent)]
     Serve(#[from] serve::Error),
     #[error(transparent)]
@@ -96,21 +69,8 @@
 
 async fn run(cmd: Cmd, sub_arg_matches: &clap::ArgMatches) -> Result<(), CmdError> {
     match cmd {
-<<<<<<< HEAD
         Cmd::Contract(contract) => contract.run(sub_arg_matches).await?,
-=======
-        Cmd::Inspect(inspect) => inspect.run()?,
-        Cmd::Optimize(opt) => opt.run()?,
-        Cmd::Invoke(invoke) => {
-            let (_, sub_arg_matches) = matches.remove_subcommand().unwrap();
-            invoke.run(&sub_arg_matches).await?;
-        }
-        Cmd::Events(events) => {
-            let (_, sub_arg_matches) = matches.remove_subcommand().unwrap();
-            events.run(&sub_arg_matches).await?;
-        }
-        Cmd::Read(read) => read.run()?,
->>>>>>> baa98447
+        Cmd::Events(events) => events.run().await?,
         Cmd::Serve(serve) => serve.run().await?,
         Cmd::Install(install) => install.run().await?,
         Cmd::Lab(lab) => lab.run().await?,
