--- conflicted
+++ resolved
@@ -64,16 +64,8 @@
 
 async fn run(cmd: Cmd) -> Result<(), CmdError> {
     match cmd {
-<<<<<<< HEAD
-        Cmd::Inspect(inspect) => inspect.run()?,
-        Cmd::Optimize(opt) => opt.run()?,
-        Cmd::Invoke(invoke) => invoke.run().await?,
-        Cmd::Events(events) => events.run().await?,
-        Cmd::Read(read) => read.run()?,
-=======
         Cmd::Contract(contract) => contract.run().await?,
         Cmd::Events(events) => events.run().await?,
->>>>>>> 4a481e61
         Cmd::Serve(serve) => serve.run().await?,
         Cmd::Lab(lab) => lab.run().await?,
         Cmd::Version(version) => version.run(),
@@ -87,21 +79,10 @@
     // We expand the Root::parse() invocation, so that we can save
     // Clap's ArgMatches (for later argument processing)
     let mut matches = Root::command().get_matches();
-<<<<<<< HEAD
-    let _saved_matches = matches.clone();
-    let root = match Root::from_arg_matches_mut(&mut matches) {
-        Ok(s) => s,
-        Err(e) => {
-            let mut cmd = Root::command();
-            e.format(&mut cmd).exit()
-        }
-    };
-=======
     let root = Root::from_arg_matches_mut(&mut matches).unwrap_or_else(|e| {
         let mut cmd = Root::command();
         e.format(&mut cmd).exit();
     });
->>>>>>> 4a481e61
 
     if let Err(e) = run(root.cmd).await {
         eprintln!("error: {e}");
