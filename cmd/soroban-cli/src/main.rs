--- conflicted
+++ resolved
@@ -97,7 +97,6 @@
     Config(#[from] config::Error),
 }
 
-<<<<<<< HEAD
 impl Root {
     async fn run(&self, matches: &mut clap::ArgMatches) -> Result<(), CmdError> {
         match &self.cmd {
@@ -116,30 +115,10 @@
             Cmd::Xdr(xdr) => xdr.run()?,
             Cmd::Version(version) => version.run(),
             Cmd::Completion(completion) => completion.run(&mut Root::command()),
+            Cmd::Install(install) => install.run().await?,
         };
         Ok(())
     }
-=======
-async fn run(cmd: Cmd, matches: &mut clap::ArgMatches) -> Result<(), CmdError> {
-    match cmd {
-        Cmd::Inspect(inspect) => inspect.run()?,
-        Cmd::Optimize(opt) => opt.run()?,
-        Cmd::Invoke(invoke) => {
-            let (_, sub_arg_matches) = matches.remove_subcommand().unwrap();
-            invoke.run(&sub_arg_matches).await?;
-        }
-        Cmd::Read(read) => read.run()?,
-        Cmd::Serve(serve) => serve.run().await?,
-        Cmd::Token(token) => token.run().await?,
-        Cmd::Gen(gen) => gen.run()?,
-        Cmd::Deploy(deploy) => deploy.run().await?,
-        Cmd::Install(install) => install.run().await?,
-        Cmd::Xdr(xdr) => xdr.run()?,
-        Cmd::Version(version) => version.run(),
-        Cmd::Completion(completion) => completion.run(&mut Root::command()),
-    };
-    Ok(())
->>>>>>> 0b9eabcf
 }
 
 #[tokio::main]
