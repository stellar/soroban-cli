use std::str::FromStr;

use async_trait::async_trait;
use clap::{command, error::ErrorKind, CommandFactory, FromArgMatches, Parser};

pub mod cache;
pub mod completion;
pub mod config;
pub mod contract;
pub mod events;
pub mod global;
pub mod keys;
pub mod lab;
pub mod network;
pub mod plugin;
pub mod version;

pub const HEADING_RPC: &str = "Options (RPC)";
const ABOUT: &str = "Build, deploy, & interact with contracts; set identities to sign with; configure networks; generate keys; and more.

Intro: https://soroban.stellar.org/docs
CLI Reference: https://github.com/stellar/soroban-cli/tree/main/docs/soroban-cli-full-docs.md";

// long_about is shown when someone uses `--help`; short help when using `-h`
const LONG_ABOUT: &str = "

The easiest way to get started is to generate a new identity:

    soroban config identity generate alice

You can use identities with the `--source` flag in other commands later.

Commands that relate to smart contract interactions are organized under the `contract` subcommand. List them:

    soroban contract --help

A Soroban contract has its interface schema types embedded in the binary that gets deployed on-chain, making it possible to dynamically generate a custom CLI for each. `soroban contract invoke` makes use of this:

    soroban contract invoke --id CCR6QKTWZQYW6YUJ7UP7XXZRLWQPFRV6SWBLQS4ZQOSAF4BOUD77OTE2 --source alice --network testnet -- \
                            --help

Anything after the `--` double dash (the \"slop\") is parsed as arguments to the contract-specific CLI, generated on-the-fly from the embedded schema. For the hello world example, with a function called `hello` that takes one string argument `to`, here's how you invoke it:

    soroban contract invoke --id CCR6QKTWZQYW6YUJ7UP7XXZRLWQPFRV6SWBLQS4ZQOSAF4BOUD77OTE2 --source alice --network testnet -- \
                            hello --to world

Full CLI reference: https://github.com/stellar/soroban-tools/tree/main/docs/soroban-cli-full-docs.md";

#[derive(Parser, Debug)]
#[command(
    name = "soroban",
    about = ABOUT,
    version = version::long(),
    long_about = ABOUT.to_string() + LONG_ABOUT,
    disable_help_subcommand = true,
)]
pub struct Root {
    #[clap(flatten)]
    pub global_args: global::Args,

    #[command(subcommand)]
    pub cmd: Cmd,
}

impl Root {
    pub fn new() -> Result<Self, Error> {
        Self::try_parse().map_err(|e| {
            if std::env::args().any(|s| s == "--list") {
                let plugins = plugin::list().unwrap_or_default();
                if plugins.is_empty() {
                    println!("No Plugins installed. E.g. soroban-hello");
                } else {
                    println!("Installed Plugins:\n    {}", plugins.join("\n    "));
                }
                std::process::exit(0);
            }
            match e.kind() {
                ErrorKind::InvalidSubcommand => match plugin::run() {
                    Ok(()) => Error::Clap(e),
                    Err(e) => Error::Plugin(e),
                },
                _ => Error::Clap(e),
            }
        })
    }

    pub fn from_arg_matches<I, T>(itr: I) -> Result<Self, clap::Error>
    where
        I: IntoIterator<Item = T>,
        T: Into<std::ffi::OsString> + Clone,
    {
        Self::from_arg_matches_mut(&mut Self::command().get_matches_from(itr))
    }
    pub async fn run(&mut self) -> Result<(), Error> {
        match &mut self.cmd {
            Cmd::Completion(completion) => completion.run(),
            Cmd::Contract(contract) => contract.run(&self.global_args).await?,
            Cmd::Events(events) => events.run().await?,
            Cmd::Lab(lab) => lab.run()?,
            Cmd::Xdr(xdr) => xdr.run()?,
            Cmd::Network(network) => network.run().await?,
            Cmd::Version(version) => version.run(),
            Cmd::Keys(id) => id.run().await?,
<<<<<<< HEAD
            Cmd::Config(c) => c.run().await?,
            Cmd::Cache(data) => data.run()?,
=======
>>>>>>> 8c04c94e
        };
        Ok(())
    }
}

impl FromStr for Root {
    type Err = clap::Error;

    fn from_str(s: &str) -> Result<Self, Self::Err> {
        Self::from_arg_matches(s.split_whitespace())
    }
}

#[derive(Parser, Debug)]
pub enum Cmd {
    /// Print shell completion code for the specified shell.
    #[command(long_about = completion::LONG_ABOUT)]
    Completion(completion::Cmd),
    /// Tools for smart contract developers
    #[command(subcommand)]
    Contract(contract::Cmd),
    /// Watch the network for contract events
    Events(events::Cmd),
    /// Create and manage identities including keys and addresses
    #[command(subcommand)]
    Keys(keys::Cmd),
    /// Experiment with early features and expert tools
    #[command(subcommand)]
    Lab(lab::Cmd),
    /// Decode and encode XDR
    Xdr(stellar_xdr::cli::Root),
    /// Start and configure networks
    #[command(subcommand)]
    Network(network::Cmd),
    /// Print version information
    Version(version::Cmd),
    /// Cache for tranasctions and contract specs
    #[command(subcommand)]
    Cache(cache::Cmd),
}

#[derive(thiserror::Error, Debug)]
pub enum Error {
    // TODO: stop using Debug for displaying errors
    #[error(transparent)]
    Contract(#[from] contract::Error),
    #[error(transparent)]
    Events(#[from] events::Error),
    #[error(transparent)]
    Keys(#[from] keys::Error),
    #[error(transparent)]
    Lab(#[from] lab::Error),
    #[error(transparent)]
    Xdr(#[from] stellar_xdr::cli::Error),
    #[error(transparent)]
    Clap(#[from] clap::error::Error),
    #[error(transparent)]
    Plugin(#[from] plugin::Error),
    #[error(transparent)]
    Network(#[from] network::Error),
    #[error(transparent)]
    Cache(#[from] cache::Error),
}

#[async_trait]
pub trait NetworkRunnable {
    type Error;
    type Result;

    async fn run_against_rpc_server(
        &self,
        global_args: Option<&global::Args>,
        config: Option<&config::Args>,
    ) -> Result<Self::Result, Self::Error>;
}<|MERGE_RESOLUTION|>--- conflicted
+++ resolved
@@ -101,11 +101,7 @@
             Cmd::Network(network) => network.run().await?,
             Cmd::Version(version) => version.run(),
             Cmd::Keys(id) => id.run().await?,
-<<<<<<< HEAD
-            Cmd::Config(c) => c.run().await?,
             Cmd::Cache(data) => data.run()?,
-=======
->>>>>>> 8c04c94e
         };
         Ok(())
     }
