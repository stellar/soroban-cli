--- conflicted
+++ resolved
@@ -218,99 +218,4 @@
         };
         Ok(start)
     }
-<<<<<<< HEAD
-}
-
-#[cfg(test)]
-mod tests {
-    use std::path;
-
-    use assert_fs::NamedTempFile;
-    use soroban_env_host::events;
-    use soroban_sdk::xdr::VecM;
-
-    use super::*;
-
-    use events_file::Args;
-    #[test]
-    fn test_does_event_serialization_match() {
-        let temp = NamedTempFile::new("events.json").unwrap();
-        let events_file = Args {
-            events_file: Some(temp.to_path_buf()),
-        };
-        // Make a couple of fake events with slightly different properties and
-        // write them to disk, then read the serialized versions from disk and
-        // ensure the properties match.
-
-        let events: Vec<events::HostEvent> = vec![
-            events::HostEvent {
-                event: xdr::ContractEvent {
-                    ext: xdr::ExtensionPoint::V0,
-                    contract_id: Some(xdr::Hash([0; 32])),
-                    type_: xdr::ContractEventType::Contract,
-                    body: xdr::ContractEventBody::V0(xdr::ContractEventV0 {
-                        topics: VecM::default(),
-                        data: xdr::ScVal::U32(12345),
-                    }),
-                },
-                failed_call: false,
-            },
-            events::HostEvent {
-                event: xdr::ContractEvent {
-                    ext: xdr::ExtensionPoint::V0,
-                    contract_id: Some(xdr::Hash([0x1; 32])),
-                    type_: xdr::ContractEventType::Contract,
-                    body: xdr::ContractEventBody::V0(xdr::ContractEventV0 {
-                        topics: VecM::default(),
-                        data: xdr::ScVal::I32(67890),
-                    }),
-                },
-                failed_call: false,
-            },
-        ];
-
-        let ledger_info = soroban_ledger_snapshot::LedgerSnapshot {
-            protocol_version: 1,
-            sequence_number: 2, // this is the only value that matters
-            timestamp: 3,
-            network_id: [0x1; 32],
-            base_reserve: 5,
-            ledger_entries: vec![],
-            min_persistent_entry_ttl: 7,
-            min_temp_entry_ttl: 6,
-            max_entry_ttl: 8,
-        };
-
-        events_file.commit(&events, &ledger_info, &temp).unwrap();
-
-        let file = events_file.read(&std::env::current_dir().unwrap()).unwrap();
-        assert_eq!(file.events.len(), 2);
-        assert_eq!(file.events[0].ledger, "2");
-        assert_eq!(file.events[1].ledger, "2");
-        assert_eq!(
-            file.events[0].contract_id,
-            "CAAAAAAAAAAAAAAAAAAAAAAAAAAAAAAAAAAAAAAAAAAAAAAAAAAABSC4"
-        );
-        assert_eq!(
-            file.events[1].contract_id,
-            "CAAQCAIBAEAQCAIBAEAQCAIBAEAQCAIBAEAQCAIBAEAQCAIBAEAQC526"
-        );
-        assert_eq!(file.latest_ledger, 2);
-    }
-
-    #[test]
-    fn test_does_event_fixture_load() {
-        // This test ensures that the included JSON fixture file matches the
-        // correct event format (for the purposes of human readability).
-        let filename =
-            path::PathBuf::from("../crates/soroban-test/tests/fixtures/test-jsons/get-events.json");
-        let events_file = Args {
-            events_file: Some(filename),
-        };
-        let result = events_file.read(&std::env::current_dir().unwrap());
-        println!("{result:?}");
-        assert!(result.is_ok());
-    }
-=======
->>>>>>> 37379dd2
 }