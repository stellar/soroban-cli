use std::collections::HashMap;
use std::convert::{Infallible, TryInto};
use std::ffi::OsString;
use std::num::ParseIntError;
use std::path::{Path, PathBuf};
use std::str::FromStr;
use std::{fmt::Debug, fs, io};

use clap::{arg, command, value_parser, Parser};
use ed25519_dalek::SigningKey;
use heck::ToKebabCase;

use soroban_env_host::{
    xdr::{
        self, Hash, HostFunction, InvokeContractArgs, InvokeHostFunctionOp, LedgerEntryData,
        LedgerFootprint, Memo, MuxedAccount, Operation, OperationBody, Preconditions, PublicKey,
        ScAddress, ScSpecEntry, ScSpecFunctionV0, ScSpecTypeDef, ScVal, ScVec, SequenceNumber,
        SorobanAuthorizationEntry, SorobanResources, String32, StringM, Transaction,
        TransactionExt, Uint256, VecM,
    },
    HostError,
};

<<<<<<< HEAD
use soroban_sdk::xdr::{
=======
use soroban_env_host::xdr::{
>>>>>>> 199a88a0
    AccountEntry, AccountEntryExt, AccountId, ContractDataEntry, DiagnosticEvent, Thresholds,
};
use soroban_spec::read::FromWasmError;
use stellar_strkey::DecodeError;

use super::super::{
    config::{self, locator},
    events,
};
use crate::commands::txn_result::TxnResult;
use crate::commands::NetworkRunnable;
use crate::{
    commands::{config::data, global, network},
    rpc, Pwd,
};
use soroban_spec_tools::{contract, Spec};

#[derive(Parser, Debug, Default, Clone)]
#[allow(clippy::struct_excessive_bools)]
#[group(skip)]
pub struct Cmd {
    /// Contract ID to invoke
    #[arg(long = "id", env = "SOROBAN_CONTRACT_ID")]
    pub contract_id: String,
    // For testing only
    #[arg(skip)]
    pub wasm: Option<std::path::PathBuf>,
    /// View the result simulating and do not sign and submit transaction
    #[arg(long, env = "SOROBAN_INVOKE_VIEW")]
    pub is_view: bool,
    /// Function name as subcommand, then arguments for that function as `--arg-name value`
    #[arg(last = true, id = "CONTRACT_FN_AND_ARGS")]
    pub slop: Vec<OsString>,
    #[command(flatten)]
    pub config: config::Args,
    #[command(flatten)]
    pub fee: crate::fee::Args,
}

impl FromStr for Cmd {
    type Err = clap::error::Error;

    fn from_str(s: &str) -> Result<Self, Self::Err> {
        use clap::{CommandFactory, FromArgMatches};
        Self::from_arg_matches_mut(&mut Self::command().get_matches_from(s.split_whitespace()))
    }
}

impl Pwd for Cmd {
    fn set_pwd(&mut self, pwd: &Path) {
        self.config.set_pwd(pwd);
    }
}

#[derive(thiserror::Error, Debug)]
pub enum Error {
    #[error("parsing argument {arg}: {error}")]
    CannotParseArg {
        arg: String,
        error: soroban_spec_tools::Error,
    },
    #[error("cannot add contract to ledger entries: {0}")]
    CannotAddContractToLedgerEntries(xdr::Error),
    #[error(transparent)]
    // TODO: the Display impl of host errors is pretty user-unfriendly
    //       (it just calls Debug). I think we can do better than that
    Host(#[from] HostError),
    #[error("reading file {0:?}: {1}")]
    CannotReadContractFile(PathBuf, io::Error),
    #[error("committing file {filepath}: {error}")]
    CannotCommitEventsFile {
        filepath: std::path::PathBuf,
        error: events::Error,
    },
    #[error("cannot parse contract ID {0}: {1}")]
    CannotParseContractId(String, DecodeError),
    #[error("function {0} was not found in the contract")]
    FunctionNotFoundInContractSpec(String),
    #[error("parsing contract spec: {0}")]
    CannotParseContractSpec(FromWasmError),
    // },
    #[error("function name {0} is too long")]
    FunctionNameTooLong(String),
    #[error("argument count ({current}) surpasses maximum allowed count ({maximum})")]
    MaxNumberOfArgumentsReached { current: usize, maximum: usize },
    #[error("cannot print result {result:?}: {error}")]
    CannotPrintResult {
        result: ScVal,
        error: soroban_spec_tools::Error,
    },
    #[error(transparent)]
    Xdr(#[from] xdr::Error),
    #[error("error parsing int: {0}")]
    ParseIntError(#[from] ParseIntError),
    #[error(transparent)]
    Rpc(#[from] rpc::Error),
    #[error("unexpected contract code data type: {0:?}")]
    UnexpectedContractCodeDataType(LedgerEntryData),
    #[error("missing operation result")]
    MissingOperationResult,
    #[error("missing result")]
    MissingResult,
    #[error(transparent)]
    StrVal(#[from] soroban_spec_tools::Error),
    #[error("error loading signing key: {0}")]
    SignatureError(#[from] ed25519_dalek::SignatureError),
    #[error(transparent)]
    Config(#[from] config::Error),
    #[error("unexpected ({length}) simulate transaction result length")]
    UnexpectedSimulateTransactionResultSize { length: usize },
    #[error("Missing argument {0}")]
    MissingArgument(String),
    #[error(transparent)]
    Clap(#[from] clap::Error),
    #[error(transparent)]
    Locator(#[from] locator::Error),
    #[error("Contract Error\n{0}: {1}")]
    ContractInvoke(String, String),
    #[error(transparent)]
    StrKey(#[from] stellar_strkey::DecodeError),
    #[error(transparent)]
    ContractSpec(#[from] contract::Error),
    #[error("")]
    MissingFileArg(PathBuf),
    #[error(transparent)]
    Io(#[from] std::io::Error),
    #[error(transparent)]
    Data(#[from] data::Error),
    #[error(transparent)]
    Network(#[from] network::Error),
}

impl From<Infallible> for Error {
    fn from(_: Infallible) -> Self {
        unreachable!()
    }
}

impl Cmd {
    fn is_view(&self) -> bool {
        self.is_view ||
            // TODO: Remove at next major release. Was added to retain backwards
            // compatibility when this env var used to be used for the --is-view
            // option.
            std::env::var("SYSTEM_TEST_VERBOSE_OUTPUT").as_deref() == Ok("true")
    }

    fn build_host_function_parameters(
        &self,
        contract_id: [u8; 32],
        spec_entries: &[ScSpecEntry],
        config: &config::Args,
    ) -> Result<(String, Spec, InvokeContractArgs, Vec<SigningKey>), Error> {
        let spec = Spec(Some(spec_entries.to_vec()));
        let mut cmd = clap::Command::new(self.contract_id.clone())
            .no_binary_name(true)
            .term_width(300)
            .max_term_width(300);

        for ScSpecFunctionV0 { name, .. } in spec.find_functions()? {
            cmd = cmd.subcommand(build_custom_cmd(&name.to_utf8_string_lossy(), &spec)?);
        }
        cmd.build();
        let long_help = cmd.render_long_help();
        let mut matches_ = cmd.get_matches_from(&self.slop);
        let Some((function, matches_)) = &matches_.remove_subcommand() else {
            println!("{long_help}");
            std::process::exit(1);
        };

        let func = spec.find_function(function)?;
        // create parsed_args in same order as the inputs to func
        let mut signers: Vec<SigningKey> = vec![];
        let parsed_args = func
            .inputs
            .iter()
            .map(|i| {
                let name = i.name.to_utf8_string()?;
                if let Some(mut val) = matches_.get_raw(&name) {
                    let mut s = val.next().unwrap().to_string_lossy().to_string();
                    if matches!(i.type_, ScSpecTypeDef::Address) {
                        let cmd = crate::commands::keys::address::Cmd {
                            name: s.clone(),
                            hd_path: Some(0),
                            locator: config.locator.clone(),
                        };
                        if let Ok(address) = cmd.public_key() {
                            s = address.to_string();
                        }
                        if let Ok(key) = cmd.private_key() {
                            signers.push(key);
                        }
                    }
                    spec.from_string(&s, &i.type_)
                        .map_err(|error| Error::CannotParseArg { arg: name, error })
                } else if matches!(i.type_, ScSpecTypeDef::Option(_)) {
                    Ok(ScVal::Void)
                } else if let Some(arg_path) =
                    matches_.get_one::<PathBuf>(&fmt_arg_file_name(&name))
                {
                    if matches!(i.type_, ScSpecTypeDef::Bytes | ScSpecTypeDef::BytesN(_)) {
                        Ok(ScVal::try_from(
                            &std::fs::read(arg_path)
                                .map_err(|_| Error::MissingFileArg(arg_path.clone()))?,
                        )
                        .map_err(|()| Error::CannotParseArg {
                            arg: name.clone(),
                            error: soroban_spec_tools::Error::Unknown,
                        })?)
                    } else {
                        let file_contents = std::fs::read_to_string(arg_path)
                            .map_err(|_| Error::MissingFileArg(arg_path.clone()))?;
                        tracing::debug!(
                            "file {arg_path:?}, has contents:\n{file_contents}\nAnd type {:#?}\n{}",
                            i.type_,
                            file_contents.len()
                        );
                        spec.from_string(&file_contents, &i.type_)
                            .map_err(|error| Error::CannotParseArg { arg: name, error })
                    }
                } else {
                    Err(Error::MissingArgument(name))
                }
            })
            .collect::<Result<Vec<_>, Error>>()?;

        let contract_address_arg = ScAddress::Contract(Hash(contract_id));
        let function_symbol_arg = function
            .try_into()
            .map_err(|()| Error::FunctionNameTooLong(function.clone()))?;

        let final_args =
            parsed_args
                .clone()
                .try_into()
                .map_err(|_| Error::MaxNumberOfArgumentsReached {
                    current: parsed_args.len(),
                    maximum: ScVec::default().max_len(),
                })?;

        let invoke_args = InvokeContractArgs {
            contract_address: contract_address_arg,
            function_name: function_symbol_arg,
            args: final_args,
        };

        Ok((function.clone(), spec, invoke_args, signers))
    }

    pub async fn run(&self, global_args: &global::Args) -> Result<(), Error> {
        let res = self.invoke(global_args).await?;
        println!("{res}");
        Ok(())
    }

    pub async fn invoke(&self, global_args: &global::Args) -> Result<TxnResult<String>, Error> {
        self.run_against_rpc_server(Some(global_args), None).await
    }

    pub fn read_wasm(&self) -> Result<Option<Vec<u8>>, Error> {
        Ok(if let Some(wasm) = self.wasm.as_ref() {
            Some(fs::read(wasm).map_err(|e| Error::CannotReadContractFile(wasm.clone(), e))?)
        } else {
            None
        })
    }

    pub fn spec_entries(&self) -> Result<Option<Vec<ScSpecEntry>>, Error> {
        self.read_wasm()?
            .map(|wasm| {
                soroban_spec::read::from_wasm(&wasm).map_err(Error::CannotParseContractSpec)
            })
            .transpose()
    }
}

impl Cmd {
    fn contract_id(&self) -> Result<[u8; 32], Error> {
        soroban_spec_tools::utils::contract_id_from_str(&self.contract_id)
            .map_err(|e| Error::CannotParseContractId(self.contract_id.clone(), e))
    }
}

#[async_trait::async_trait]
impl NetworkRunnable for Cmd {
    type Error = Error;
    type Result = TxnResult<String>;

    async fn run_against_rpc_server(
        &self,
        global_args: Option<&global::Args>,
        config: Option<&config::Args>,
    ) -> Result<TxnResult<String>, Error> {
        let config = config.unwrap_or(&self.config);
        let network = config.get_network()?;
        tracing::trace!(?network);
        let contract_id = self.contract_id()?;
        let spec_entries = self.spec_entries()?;
        if let Some(spec_entries) = &spec_entries {
            // For testing wasm arg parsing
            let _ = self.build_host_function_parameters(contract_id, spec_entries, config)?;
        }
        let client = rpc::Client::new(&network.rpc_url)?;
        let account_details = if self.is_view {
            default_account_entry()
        } else {
            client
                .verify_network_passphrase(Some(&network.network_passphrase))
                .await?;
            let key = config.key_pair()?;

            // Get the account sequence number
            let public_strkey =
                stellar_strkey::ed25519::PublicKey(key.verifying_key().to_bytes()).to_string();
            client.get_account(&public_strkey).await?
        };
        let sequence: i64 = account_details.seq_num.into();
        let AccountId(PublicKey::PublicKeyTypeEd25519(account_id)) = account_details.account_id;

        let r = client.get_contract_data(&contract_id).await?;
        tracing::trace!("{r:?}");
        let ContractDataEntry {
            val: xdr::ScVal::ContractInstance(xdr::ScContractInstance { executable, .. }),
            ..
        } = r
        else {
            return Err(Error::MissingResult);
        };
        // Get the contract
        let spec_entries = match executable {
            xdr::ContractExecutable::Wasm(hash) => {
                let hash = hash.to_string();
                if let Ok(entries) = data::read_spec(&hash) {
                    entries
                } else {
                    let res = client.get_remote_contract_spec(&contract_id).await?;
                    if global_args.map_or(true, |a| !a.no_cache) {
                        data::write_spec(&hash, &res)?;
                    }
                    res
                }
            }
            xdr::ContractExecutable::StellarAsset => {
                soroban_spec::read::parse_raw(&soroban_sdk::token::StellarAssetSpec::spec_xdr())?
            }
        };

        // Get the ledger footprint
        let (function, spec, host_function_params, signers) =
            self.build_host_function_parameters(contract_id, &spec_entries, config)?;
        let tx = build_invoke_contract_tx(
            host_function_params.clone(),
            sequence + 1,
            self.fee.fee,
            account_id,
        )?;
        if self.fee.build_only {
<<<<<<< HEAD
            return Ok(TxnResult::from_xdr(&tx)?);
        }
        let txn = client.create_assembled_transaction(&tx).await?;
        let txn = self.fee.apply_to_assembled_txn(txn)?;
        let txn = match txn {
            TxnResult::Xdr(raw) => return Ok(TxnResult::Xdr(raw)),
            TxnResult::Res(txn) => txn,
        };
=======
            return Ok(TxnResult::Txn(tx));
        }
        let txn = client.create_assembled_transaction(&tx).await?;
        let txn = self.fee.apply_to_assembled_txn(txn);
        if self.fee.sim_only {
            return Ok(TxnResult::Txn(txn.transaction().clone()));
        }
>>>>>>> 199a88a0
        let sim_res = txn.sim_response();
        if global_args.map_or(true, |a| !a.no_cache) {
            data::write(sim_res.clone().into(), &network.rpc_uri()?)?;
        }
        let (return_value, events) = if self.is_view() {
            (sim_res.results()?[0].xdr.clone(), sim_res.events()?)
        } else {
            let global::Args {
                verbose,
                very_verbose,
                no_cache,
                ..
            } = global_args.map(Clone::clone).unwrap_or_default();
            let res = client
                .send_assembled_transaction(
                    txn,
                    &config.key_pair()?,
                    &signers,
                    &network.network_passphrase,
                    Some(log_events),
                    (verbose || very_verbose || self.fee.cost).then_some(log_resources),
                )
                .await?;
            if !no_cache {
                data::write(res.clone().try_into()?, &network.rpc_uri()?)?;
            }
            (res.return_value()?, res.contract_events()?)
        };

        crate::log::diagnostic_events(&events, tracing::Level::INFO);
        output_to_string(&spec, &return_value, &function)
    }
}

const DEFAULT_ACCOUNT_ID: AccountId = AccountId(PublicKey::PublicKeyTypeEd25519(Uint256([0; 32])));

fn default_account_entry() -> AccountEntry {
    AccountEntry {
        account_id: DEFAULT_ACCOUNT_ID,
        balance: 0,
        seq_num: SequenceNumber(0),
        num_sub_entries: 0,
        inflation_dest: None,
        flags: 0,
        home_domain: String32::from(unsafe { StringM::<32>::from_str("TEST").unwrap_unchecked() }),
        thresholds: Thresholds([0; 4]),
        signers: unsafe { [].try_into().unwrap_unchecked() },
        ext: AccountEntryExt::V0,
    }
}

fn log_events(
    footprint: &LedgerFootprint,
    auth: &[VecM<SorobanAuthorizationEntry>],
    events: &[DiagnosticEvent],
) {
    crate::log::auth(auth);
    crate::log::diagnostic_events(events, tracing::Level::TRACE);
    crate::log::footprint(footprint);
}

fn log_resources(resources: &SorobanResources) {
    crate::log::cost(resources);
}

pub fn output_to_string(
    spec: &Spec,
    res: &ScVal,
    function: &str,
) -> Result<TxnResult<String>, Error> {
    let mut res_str = String::new();
    if let Some(output) = spec.find_function(function)?.outputs.first() {
        res_str = spec
            .xdr_to_json(res, output)
            .map_err(|e| Error::CannotPrintResult {
                result: res.clone(),
                error: e,
            })?
            .to_string();
    }
    Ok(TxnResult::Res(res_str))
}

fn build_invoke_contract_tx(
    parameters: InvokeContractArgs,
    sequence: i64,
    fee: u32,
    source_account_id: Uint256,
) -> Result<Transaction, Error> {
    let op = Operation {
        source_account: None,
        body: OperationBody::InvokeHostFunction(InvokeHostFunctionOp {
            host_function: HostFunction::InvokeContract(parameters),
            auth: VecM::default(),
        }),
    };
    Ok(Transaction {
        source_account: MuxedAccount::Ed25519(source_account_id),
        fee,
        seq_num: SequenceNumber(sequence),
        cond: Preconditions::None,
        memo: Memo::None,
        operations: vec![op].try_into()?,
        ext: TransactionExt::V0,
    })
}

fn build_custom_cmd(name: &str, spec: &Spec) -> Result<clap::Command, Error> {
    let func = spec
        .find_function(name)
        .map_err(|_| Error::FunctionNotFoundInContractSpec(name.to_string()))?;

    // Parse the function arguments
    let inputs_map = &func
        .inputs
        .iter()
        .map(|i| (i.name.to_utf8_string().unwrap(), i.type_.clone()))
        .collect::<HashMap<String, ScSpecTypeDef>>();
    let name: &'static str = Box::leak(name.to_string().into_boxed_str());
    let mut cmd = clap::Command::new(name)
        .no_binary_name(true)
        .term_width(300)
        .max_term_width(300);
    let kebab_name = name.to_kebab_case();
    if kebab_name != name {
        cmd = cmd.alias(kebab_name);
    }
    let doc: &'static str = Box::leak(func.doc.to_utf8_string_lossy().into_boxed_str());
    let long_doc: &'static str = Box::leak(arg_file_help(doc).into_boxed_str());

    cmd = cmd.about(Some(doc)).long_about(long_doc);
    for (name, type_) in inputs_map {
        let mut arg = clap::Arg::new(name);
        let file_arg_name = fmt_arg_file_name(name);
        let mut file_arg = clap::Arg::new(&file_arg_name);
        arg = arg
            .long(name)
            .alias(name.to_kebab_case())
            .num_args(1)
            .value_parser(clap::builder::NonEmptyStringValueParser::new())
            .long_help(spec.doc(name, type_)?);

        file_arg = file_arg
            .long(&file_arg_name)
            .alias(file_arg_name.to_kebab_case())
            .num_args(1)
            .hide(true)
            .value_parser(value_parser!(PathBuf))
            .conflicts_with(name);

        if let Some(value_name) = spec.arg_value_name(type_, 0) {
            let value_name: &'static str = Box::leak(value_name.into_boxed_str());
            arg = arg.value_name(value_name);
        }

        // Set up special-case arg rules
        arg = match type_ {
            ScSpecTypeDef::Bool => arg
                .num_args(0..1)
                .default_missing_value("true")
                .default_value("false")
                .num_args(0..=1),
            ScSpecTypeDef::Option(_val) => arg.required(false),
            ScSpecTypeDef::I256 | ScSpecTypeDef::I128 | ScSpecTypeDef::I64 | ScSpecTypeDef::I32 => {
                arg.allow_hyphen_values(true)
            }
            _ => arg,
        };

        cmd = cmd.arg(arg);
        cmd = cmd.arg(file_arg);
    }
    Ok(cmd)
}

fn fmt_arg_file_name(name: &str) -> String {
    format!("{name}-file-path")
}

fn arg_file_help(docs: &str) -> String {
    format!(
        r#"{docs}
Usage Notes:
Each arg has a corresponding --<arg_name>-file-path which is a path to a file containing the corresponding JSON argument.
Note: The only types which aren't JSON are Bytes and Bytes which are raw bytes"#
    )
}<|MERGE_RESOLUTION|>--- conflicted
+++ resolved
@@ -21,11 +21,7 @@
     HostError,
 };
 
-<<<<<<< HEAD
-use soroban_sdk::xdr::{
-=======
 use soroban_env_host::xdr::{
->>>>>>> 199a88a0
     AccountEntry, AccountEntryExt, AccountId, ContractDataEntry, DiagnosticEvent, Thresholds,
 };
 use soroban_spec::read::FromWasmError;
@@ -383,16 +379,6 @@
             account_id,
         )?;
         if self.fee.build_only {
-<<<<<<< HEAD
-            return Ok(TxnResult::from_xdr(&tx)?);
-        }
-        let txn = client.create_assembled_transaction(&tx).await?;
-        let txn = self.fee.apply_to_assembled_txn(txn)?;
-        let txn = match txn {
-            TxnResult::Xdr(raw) => return Ok(TxnResult::Xdr(raw)),
-            TxnResult::Res(txn) => txn,
-        };
-=======
             return Ok(TxnResult::Txn(tx));
         }
         let txn = client.create_assembled_transaction(&tx).await?;
@@ -400,7 +386,6 @@
         if self.fee.sim_only {
             return Ok(TxnResult::Txn(txn.transaction().clone()));
         }
->>>>>>> 199a88a0
         let sim_res = txn.sim_response();
         if global_args.map_or(true, |a| !a.no_cache) {
             data::write(sim_res.clone().into(), &network.rpc_uri()?)?;
