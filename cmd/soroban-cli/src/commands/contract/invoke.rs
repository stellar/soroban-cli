use std::collections::HashMap;
use std::convert::TryInto;
use std::ffi::OsString;
use std::num::ParseIntError;
use std::path::{Path, PathBuf};
use std::str::FromStr;
use std::{fmt::Debug, fs, io, rc::Rc};

use clap::{arg, command, Parser};
use hex::FromHexError;
use soroban_env_host::xdr::{DiagnosticEvent, ScBytes, ScContractExecutable, ScSpecFunctionV0};
use soroban_env_host::Host;
use soroban_env_host::{
    budget::{Budget, CostType},
    events::Event,
    storage::Storage,
    xdr::{
        self, AccountId, AddressWithNonce, ContractAuth, ContractCodeEntry, ContractDataEntry,
        Error as XdrError, HostFunction, InvokeHostFunctionOp, InvokeHostFunctionResult,
        LedgerEntryData, LedgerFootprint, LedgerKey, LedgerKeyAccount, LedgerKeyContractCode,
        LedgerKeyContractData, Memo, MuxedAccount, Operation, OperationBody, OperationResult,
        OperationResultTr, Preconditions, PublicKey, ReadXdr, ScHostStorageErrorCode, ScSpecEntry,
        ScSpecTypeDef, ScStatus, ScVal, ScVec, SequenceNumber, Transaction, TransactionEnvelope,
        TransactionExt, TransactionResultResult, Uint256, VecM,
    },
    HostError,
};
use soroban_spec::read::FromWasmError;

use super::super::{config, events, HEADING_SANDBOX};
use crate::{
    rpc::{self, Client},
    strval::{self, Spec},
    utils::{self, create_ledger_footprint, default_account_ledger_entry},
    Pwd,
};

#[derive(Parser, Debug, Default, Clone)]
#[allow(clippy::struct_excessive_bools)]
#[group(skip)]
pub struct Cmd {
    /// Contract ID to invoke
    #[arg(long = "id")]
    pub contract_id: String,
    /// WASM file of the contract to invoke (if using sandbox will deploy this file)
    #[arg(long)]
    pub wasm: Option<std::path::PathBuf>,
    /// Output the cost execution to stderr
    #[arg(long = "cost")]
    pub cost: bool,
    /// Run with an unlimited budget
    #[arg(long = "unlimited-budget", conflicts_with = "rpc_url")]
    pub unlimited_budget: bool,
    /// Output the footprint to stderr
    #[arg(long = "footprint")]
    pub footprint: bool,
    /// Output the contract auth for the transaction to stderr
    #[arg(long = "auth")]
<<<<<<< HEAD
    pub auth: bool,
    /// File to persist event output, default is .soroban/events.json
=======
    auth: bool,
    /// Output the contract events for the transaction to stderr
    #[arg(long = "events")]
    events: bool,

    /// File to persist event output
>>>>>>> 11b7502e
    #[arg(
        long,
        conflicts_with = "rpc_url",
        env = "SOROBAN_EVENTS_FILE",
        help_heading = HEADING_SANDBOX,
    )]
    pub events_file: Option<PathBuf>,
    // Function name as subcommand, then arguments for that function as `--arg-name value`
    #[arg(last = true, id = "CONTRACT_FN_AND_ARGS")]
    pub slop: Vec<OsString>,

    #[command(flatten)]
    pub config: config::Args,
}

impl FromStr for Cmd {
    type Err = clap::error::Error;

    fn from_str(s: &str) -> Result<Self, Self::Err> {
        use clap::{CommandFactory, FromArgMatches};
        Self::from_arg_matches_mut(&mut Self::command().get_matches_from(s.split_whitespace()))
    }
}

impl Pwd for Cmd {
    fn set_pwd(&mut self, pwd: &Path) {
        self.config.set_pwd(pwd);
    }
}

#[derive(thiserror::Error, Debug)]
pub enum Error {
    #[error("parsing argument {arg}: {error}")]
    CannotParseArg { arg: String, error: strval::Error },
    #[error("cannot add contract to ledger entries: {0}")]
    CannotAddContractToLedgerEntries(XdrError),
    #[error(transparent)]
    // TODO: the Display impl of host errors is pretty user-unfriendly
    //       (it just calls Debug). I think we can do better than that
    Host(#[from] HostError),
    #[error("reading file {filepath}: {error}")]
    CannotReadContractFile {
        filepath: std::path::PathBuf,
        error: io::Error,
    },
    #[error("committing file {filepath}: {error}")]
    CannotCommitEventsFile {
        filepath: std::path::PathBuf,
        error: events::Error,
    },
    #[error("cannot parse contract ID {contract_id}: {error}")]
    CannotParseContractId {
        contract_id: String,
        error: FromHexError,
    },
    #[error("function {0} was not found in the contract")]
    FunctionNotFoundInContractSpec(String),
    #[error("parsing contract spec: {0}")]
    CannotParseContractSpec(FromWasmError),
    // #[error("unexpected number of arguments: {provided} (function {function} expects {expected} argument(s))")]
    // UnexpectedArgumentCount {
    //     provided: usize,
    //     expected: usize,
    //     function: String,
    // },
    #[error("function name {0} is too long")]
    FunctionNameTooLong(String),
    #[error("argument count ({current}) surpasses maximum allowed count ({maximum})")]
    MaxNumberOfArgumentsReached { current: usize, maximum: usize },
    #[error("cannot print result {result:?}: {error}")]
    CannotPrintResult { result: ScVal, error: strval::Error },
    #[error("xdr processing error: {0}")]
    Xdr(#[from] XdrError),
    #[error("error parsing int: {0}")]
    ParseIntError(#[from] ParseIntError),
    #[error(transparent)]
    Rpc(#[from] rpc::Error),
    #[error("unexpected contract code data type: {0:?}")]
    UnexpectedContractCodeDataType(LedgerEntryData),
    #[error("missing operation result")]
    MissingOperationResult,
    // #[error("args file error {0}")]
    // ArgsFile(std::path::PathBuf),
    #[error(transparent)]
    StrVal(#[from] strval::Error),
    #[error(transparent)]
    Config(#[from] config::Error),
    #[error("unexpected ({length}) simulate transaction result length")]
    UnexpectedSimulateTransactionResultSize { length: usize },
    #[error("Missing argument {0}")]
    MissingArgument(String),

    #[error(transparent)]
    Clap(#[from] clap::Error),
}

impl Cmd {
    fn build_host_function_parameters(
        &self,
        contract_id: [u8; 32],
        spec_entries: &[ScSpecEntry],
    ) -> Result<(String, Spec, ScVec), Error> {
        let spec = Spec(Some(spec_entries.to_vec()));
        let mut cmd = clap::Command::new(self.contract_id.clone())
            .no_binary_name(true)
            .term_width(300)
            .max_term_width(300);

        for ScSpecFunctionV0 { name, .. } in spec.find_functions()? {
            cmd = cmd.subcommand(build_custom_cmd(&name.to_string_lossy(), &spec)?);
        }
        cmd.build();
        let mut matches_ = cmd.get_matches_from(&self.slop);
        let (function, matches_) = &matches_.remove_subcommand().unwrap();

        let func = spec.find_function(function)?;
        // create parsed_args in same order as the inputs to func
        let parsed_args = func
            .inputs
            .iter()
            .map(|i| {
                let name = i.name.to_string().unwrap();
                let s = matches_
                    .get_raw(&name)
                    .ok_or_else(|| Error::MissingArgument(name.clone()))?
                    .next()
                    .unwrap()
                    .to_string_lossy()
                    .to_string();
                spec.from_string(&s, &i.type_)
                    .map_err(|error| Error::CannotParseArg { arg: name, error })
            })
            .collect::<Result<Vec<_>, Error>>()?;

        // Add the contract ID and the function name to the arguments
        let mut complete_args = vec![
            ScVal::Bytes(ScBytes(contract_id.try_into().unwrap())),
            ScVal::Symbol(
                function
                    .try_into()
                    .map_err(|_| Error::FunctionNameTooLong(function.clone()))?,
            ),
        ];
        complete_args.extend_from_slice(parsed_args.as_slice());
        let complete_args_len = complete_args.len();

        Ok((
            function.clone(),
            spec,
            complete_args
                .try_into()
                .map_err(|_| Error::MaxNumberOfArgumentsReached {
                    current: complete_args_len,
                    maximum: ScVec::default().max_len(),
                })?,
        ))
    }

    pub async fn run(&self) -> Result<(), Error> {
        let res = self.invoke().await?;
        println!("{res}");
        Ok(())
    }

    pub async fn invoke(&self) -> Result<String, Error> {
        if self.config.is_no_network() {
            self.run_in_sandbox()
        } else {
            self.run_against_rpc_server().await
        }
    }

    pub async fn run_against_rpc_server(&self) -> Result<String, Error> {
        let contract_id = self.contract_id()?;
        let network = &self.config.get_network()?;
        let client = Client::new(&network.rpc_url);
        let key = self.config.key_pair()?;

        // Get the account sequence number
        let public_strkey = stellar_strkey::ed25519::PublicKey(key.public.to_bytes()).to_string();
        let account_details = client.get_account(&public_strkey).await?;
        // TODO: create a cmdline parameter for the fee instead of simply using the minimum fee
        let fee: u32 = 100;
        let sequence: i64 = account_details.seq_num.into();

        // Get the contract
        let spec_entries = if let Some(spec) = self.spec_entries()? {
            spec
        } else {
            // async closures are not yet stable
            get_remote_contract_spec_entries(&client, &contract_id).await?
        };

        // Get the ledger footprint
        let (function, spec, host_function_params) =
            self.build_host_function_parameters(contract_id, &spec_entries)?;
        let tx_without_footprint = build_invoke_contract_tx(
            host_function_params.clone(),
            None,
            None,
            sequence + 1,
            fee,
            &network.network_passphrase,
            &key,
        )?;
        let simulation_response = client.simulate_transaction(&tx_without_footprint).await?;
        if simulation_response.results.len() != 1 {
            return Err(Error::UnexpectedSimulateTransactionResultSize {
                length: simulation_response.results.len(),
            });
        }
        let result = &simulation_response.results[0];
        let footprint = LedgerFootprint::from_xdr_base64(&result.footprint)?;
        let auth = result
            .auth
            .iter()
            .map(ContractAuth::from_xdr_base64)
            .collect::<Result<Vec<_>, _>>()?;
        let events = result
            .events
            .iter()
            .map(DiagnosticEvent::from_xdr_base64)
            .collect::<Result<Vec<_>, _>>()?;

        if self.footprint {
            eprintln!("Footprint: {}", serde_json::to_string(&footprint).unwrap());
        }

        if self.auth {
            eprintln!("Contract auth: {}", serde_json::to_string(&auth).unwrap());
        }

        if self.events {
            eprintln!(
                "Simulated events: {}",
                serde_json::to_string(&events).unwrap()
            );
        }

        // Send the final transaction with the actual footprint
        let tx = build_invoke_contract_tx(
            host_function_params,
            Some(footprint),
            Some(auth),
            sequence + 1,
            fee,
            &network.network_passphrase,
            &key,
        )?;

        let (result, events) = client.send_transaction(&tx).await?;
        let res = match result.result {
            TransactionResultResult::TxSuccess(ops) => {
                if ops.is_empty() {
                    return Err(Error::MissingOperationResult);
                }
                match &ops[0] {
                    OperationResult::OpInner(OperationResultTr::InvokeHostFunction(
                        InvokeHostFunctionResult::Success(r),
                    )) => r.clone(),
                    _ => return Err(Error::MissingOperationResult),
                }
            }
            _ => return Err(Error::MissingOperationResult),
        };
<<<<<<< HEAD
        output_to_string(&spec, &res, &function)
=======
        if self.events {
            eprintln!(
                "Simulated events: {}",
                serde_json::to_string(&events).unwrap()
            );
        }
        let res_str = output_to_string(&spec, &res, &function)?;
        println!("{res_str}");
        // TODO: print cost

        Ok(())
>>>>>>> 11b7502e
    }

    pub fn run_in_sandbox(&self) -> Result<String, Error> {
        let contract_id = self.contract_id()?;
        // Initialize storage and host
        // TODO: allow option to separate input and output file
        let mut state = self.config.get_state()?;

        // If a file is specified, deploy the contract to storage
        self.deploy_contract_in_sandbox(&mut state, &contract_id)?;

        let key = self.config.key_pair()?;

        // Create source account, adding it to the ledger if not already present.
        let source_account = AccountId(PublicKey::PublicKeyTypeEd25519(Uint256(
            key.public.to_bytes(),
        )));
        let source_account_ledger_key = LedgerKey::Account(LedgerKeyAccount {
            account_id: source_account.clone(),
        });
        if !state
            .ledger_entries
            .iter()
            .any(|(k, _)| **k == source_account_ledger_key)
        {
            state.ledger_entries.push((
                Box::new(source_account_ledger_key),
                Box::new(default_account_ledger_entry(source_account.clone())),
            ));
        }

        let snap = Rc::new(state.clone());
        let mut storage = Storage::with_recording_footprint(snap);
        let spec_entries = utils::get_contract_spec_from_storage(&mut storage, contract_id)
            .map_err(Error::CannotParseContractSpec)?;
        let h = Host::with_storage_and_budget(storage, Budget::default());
        if self.unlimited_budget {
            h.with_budget(|b| b.reset_unlimited());
        }
        h.switch_to_recording_auth();
        h.set_source_account(source_account);

        let mut ledger_info = state.ledger_info();
        ledger_info.sequence_number += 1;
        ledger_info.timestamp += 5;
        h.set_ledger_info(ledger_info);

        let (function, spec, host_function_params) =
            self.build_host_function_parameters(contract_id, &spec_entries)?;

        let res = h.invoke_function(HostFunction::InvokeContract(host_function_params))?;
        let res_str = output_to_string(&spec, &res, &function)?;

        state.update(&h);

        let contract_auth: Vec<ContractAuth> = h
            .get_recorded_auth_payloads()?
            .into_iter()
            .map(|payload| {
                let address_with_nonce = match (payload.address, payload.nonce) {
                    (Some(address), Some(nonce)) => Some(AddressWithNonce { address, nonce }),
                    _ => None,
                };
                ContractAuth {
                    address_with_nonce,
                    root_invocation: payload.invocation,
                    signature_args: ScVec::default(),
                }
            })
            .collect();

        let (storage, budget, events) = h.try_finish().map_err(|_h| {
            HostError::from(ScStatus::HostStorageError(
                ScHostStorageErrorCode::UnknownError,
            ))
        })?;

        if self.footprint {
            eprintln!(
                "Footprint: {}",
                serde_json::to_string(&create_ledger_footprint(&storage.footprint)).unwrap(),
            );
        }

        if self.auth {
            eprintln!(
                "Contract auth: {}",
                serde_json::to_string(&contract_auth).unwrap(),
            );
        }

        if self.cost {
            eprintln!("Cpu Insns: {}", budget.get_cpu_insns_count());
            eprintln!("Mem Bytes: {}", budget.get_mem_bytes_count());
            for cost_type in CostType::variants() {
                eprintln!("Cost ({cost_type:?}): {}", budget.get_input(*cost_type));
            }
        }

        for (i, event) in events.0.iter().enumerate() {
            eprint!("#{i}: ");
            match &event.event {
                Event::Contract(e) => {
                    eprintln!("event: {}", serde_json::to_string(&e).unwrap());
                }
                Event::Debug(e) => eprintln!("debug: {e}"),
                // TODO: print structued debug events in a nicer way
                Event::StructuredDebug(e) => eprintln!("structured debug: {e:?}"),
            }
        }

        self.config.set_state(&mut state)?;

        if !events.0.is_empty() {
            let event_path = self.events_file_path()?;

            events::commit(&events.0, &state, &event_path).map_err(|e| {
                Error::CannotCommitEventsFile {
                    filepath: event_path,
                    error: e,
                }
            })?;
        }

        Ok(res_str)
    }

    pub fn deploy_contract_in_sandbox(
        &self,
        state: &mut soroban_ledger_snapshot::LedgerSnapshot,
        contract_id: &[u8; 32],
    ) -> Result<(), Error> {
        if let Some(contract) = self.read_wasm()? {
            let wasm_hash =
                utils::add_contract_code_to_ledger_entries(&mut state.ledger_entries, contract)
                    .map_err(Error::CannotAddContractToLedgerEntries)?
                    .0;
            utils::add_contract_to_ledger_entries(
                &mut state.ledger_entries,
                *contract_id,
                wasm_hash,
            );
        }
        Ok(())
    }

    pub fn read_wasm(&self) -> Result<Option<Vec<u8>>, Error> {
        Ok(if let Some(wasm) = self.wasm.as_ref() {
            Some(fs::read(wasm).map_err(|e| Error::CannotReadContractFile {
                filepath: wasm.clone(),
                error: e,
            })?)
        } else {
            None
        })
    }

    pub fn spec_entries(&self) -> Result<Option<Vec<ScSpecEntry>>, Error> {
        self.read_wasm()?
            .map(|wasm| {
                soroban_spec::read::from_wasm(&wasm).map_err(Error::CannotParseContractSpec)
            })
            .transpose()
    }
}

impl Cmd {
    fn contract_id(&self) -> Result<[u8; 32], Error> {
        utils::id_from_str(&self.contract_id).map_err(|e| Error::CannotParseContractId {
            contract_id: self.contract_id.clone(),
            error: e,
        })
    }

    fn events_file_path(&self) -> Result<PathBuf, Error> {
        Ok(if let Some(events_file) = &self.events_file {
            PathBuf::from(events_file)
        } else {
            self.config.config_dir()?.join("events.json")
        })
    }
}

pub fn output_to_string(spec: &Spec, res: &ScVal, function: &str) -> Result<String, Error> {
    let mut res_str = String::new();
    if let Some(output) = spec.find_function(function)?.outputs.get(0) {
        res_str = spec
            .xdr_to_json(res, output)
            .map_err(|e| Error::CannotPrintResult {
                result: res.clone(),
                error: e,
            })?
            .to_string();
    }
    Ok(res_str)
}

fn build_invoke_contract_tx(
    parameters: ScVec,
    footprint: Option<LedgerFootprint>,
    auth: Option<Vec<ContractAuth>>,
    sequence: i64,
    fee: u32,
    network_passphrase: &str,
    key: &ed25519_dalek::Keypair,
) -> Result<TransactionEnvelope, Error> {
    // Use a default footprint if none provided
    let final_footprint = footprint.unwrap_or(LedgerFootprint {
        read_only: VecM::default(),
        read_write: VecM::default(),
    });
    let final_auth = auth.unwrap_or(Vec::default());
    let op = Operation {
        source_account: None,
        body: OperationBody::InvokeHostFunction(InvokeHostFunctionOp {
            function: HostFunction::InvokeContract(parameters),
            footprint: final_footprint,
            auth: final_auth.try_into()?,
        }),
    };
    let tx = Transaction {
        source_account: MuxedAccount::Ed25519(Uint256(key.public.to_bytes())),
        fee,
        seq_num: SequenceNumber(sequence),
        cond: Preconditions::None,
        memo: Memo::None,
        operations: vec![op].try_into()?,
        ext: TransactionExt::V0,
    };

    Ok(utils::sign_transaction(key, &tx, network_passphrase)?)
}

async fn get_remote_contract_spec_entries(
    client: &Client,
    contract_id: &[u8; 32],
) -> Result<Vec<ScSpecEntry>, Error> {
    // Get the contract from the network
    let contract_ref = client
        .get_ledger_entry(LedgerKey::ContractData(LedgerKeyContractData {
            contract_id: xdr::Hash(*contract_id),
            key: ScVal::LedgerKeyContractExecutable,
        }))
        .await?;

    Ok(match LedgerEntryData::from_xdr_base64(contract_ref.xdr)? {
        LedgerEntryData::ContractData(ContractDataEntry {
            val: ScVal::ContractExecutable(ScContractExecutable::WasmRef(hash)),
            ..
        }) => {
            let contract_data = client
                .get_ledger_entry(LedgerKey::ContractCode(LedgerKeyContractCode { hash }))
                .await?;

            match LedgerEntryData::from_xdr_base64(contract_data.xdr)? {
                LedgerEntryData::ContractCode(ContractCodeEntry { code, .. }) => {
                    let code_vec: Vec<u8> = code.into();
                    soroban_spec::read::from_wasm(&code_vec)
                        .map_err(Error::CannotParseContractSpec)?
                }
                scval => return Err(Error::UnexpectedContractCodeDataType(scval)),
            }
        }
        LedgerEntryData::ContractData(ContractDataEntry {
            val: ScVal::ContractExecutable(ScContractExecutable::Token),
            ..
        }) => soroban_spec::read::parse_raw(&soroban_token_spec::spec_xdr())
            .map_err(FromWasmError::Parse)
            .map_err(Error::CannotParseContractSpec)?,
        scval => return Err(Error::UnexpectedContractCodeDataType(scval)),
    })
}

fn build_custom_cmd(name: &str, spec: &Spec) -> Result<clap::Command, Error> {
    let func = spec
        .find_function(name)
        .map_err(|_| Error::FunctionNotFoundInContractSpec(name.to_string()))?;

    // Parse the function arguments
    let inputs_map = &func
        .inputs
        .iter()
        .map(|i| (i.name.to_string().unwrap(), i.type_.clone()))
        .collect::<HashMap<String, ScSpecTypeDef>>();
    let name: &'static str = Box::leak(name.to_string().into_boxed_str());
    let mut cmd = clap::Command::new(name)
        .no_binary_name(true)
        .term_width(300)
        .max_term_width(300);
    let func = spec.find_function(name).unwrap();
    let doc: &'static str = Box::leak(func.doc.to_string_lossy().into_boxed_str());
    cmd = cmd.about(Some(doc));
    for (name, type_) in inputs_map.iter() {
        let mut arg = clap::Arg::new(name);
        arg = arg
            .long(name)
            .num_args(1)
            .value_parser(clap::builder::NonEmptyStringValueParser::new())
            .long_help(spec.doc(name, type_).unwrap());

        if let Some(value_name) = spec.arg_value_name(type_, 0) {
            let value_name: &'static str = Box::leak(value_name.into_boxed_str());
            arg = arg.value_name(value_name);
        }

        // Set up special-case arg rules
        arg = match type_ {
            xdr::ScSpecTypeDef::Bool => arg.num_args(0).required(false),
            xdr::ScSpecTypeDef::Option(_val) => arg.required(false),
            xdr::ScSpecTypeDef::I256
            | xdr::ScSpecTypeDef::I128
            | xdr::ScSpecTypeDef::I64
            | xdr::ScSpecTypeDef::I32 => arg.allow_hyphen_values(true),
            _ => arg,
        };

        cmd = cmd.arg(arg);
    }
    Ok(cmd)
}<|MERGE_RESOLUTION|>--- conflicted
+++ resolved
@@ -56,17 +56,11 @@
     pub footprint: bool,
     /// Output the contract auth for the transaction to stderr
     #[arg(long = "auth")]
-<<<<<<< HEAD
     pub auth: bool,
-    /// File to persist event output, default is .soroban/events.json
-=======
-    auth: bool,
     /// Output the contract events for the transaction to stderr
     #[arg(long = "events")]
-    events: bool,
-
-    /// File to persist event output
->>>>>>> 11b7502e
+    pub events: bool,
+    /// File to persist event output, default is .soroban/events.json
     #[arg(
         long,
         conflicts_with = "rpc_url",
@@ -332,21 +326,13 @@
             }
             _ => return Err(Error::MissingOperationResult),
         };
-<<<<<<< HEAD
-        output_to_string(&spec, &res, &function)
-=======
         if self.events {
             eprintln!(
                 "Simulated events: {}",
                 serde_json::to_string(&events).unwrap()
             );
         }
-        let res_str = output_to_string(&spec, &res, &function)?;
-        println!("{res_str}");
-        // TODO: print cost
-
-        Ok(())
->>>>>>> 11b7502e
+        output_to_string(&spec, &res, &function)
     }
 
     pub fn run_in_sandbox(&self) -> Result<String, Error> {
