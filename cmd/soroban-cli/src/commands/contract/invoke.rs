use std::collections::HashMap;
use std::convert::TryInto;
use std::ffi::OsString;
use std::num::ParseIntError;
use std::path::Path;
use std::str::FromStr;
use std::{fmt::Debug, fs, io, rc::Rc};

use clap::{arg, command, Parser};
use heck::ToKebabCase;
use hex::FromHexError;
use soroban_env_host::events::HostEvent;

use soroban_env_host::xdr::{DiagnosticEvent, ScBytes, ScContractExecutable, ScSpecFunctionV0};
use soroban_env_host::{
    budget::Budget,
    storage::Storage,
    xdr::{
        self, AccountId, AddressWithNonce, ContractAuth, ContractCodeEntry, ContractDataEntry,
        Error as XdrError, HostFunction, InvokeHostFunctionOp, InvokeHostFunctionResult,
        LedgerEntryData, LedgerFootprint, LedgerKey, LedgerKeyAccount, LedgerKeyContractCode,
        LedgerKeyContractData, Memo, MuxedAccount, Operation, OperationBody, OperationResult,
        OperationResultTr, Preconditions, PublicKey, ReadXdr, ScHostStorageErrorCode, ScSpecEntry,
        ScSpecTypeDef, ScStatus, ScVal, ScVec, SequenceNumber, Transaction, TransactionEnvelope,
        TransactionExt, TransactionResultResult, Uint256, VecM,
    },
    HostError,
};
use soroban_env_host::{DiagnosticLevel, Host};
use soroban_spec::read::FromWasmError;

use super::super::{
    config::{self, events_file, locator},
    events,
};
use crate::{
    commands::HEADING_SANDBOX,
    rpc::{self, Client},
    strval::{self, Spec},
    utils::{self, create_ledger_footprint, default_account_ledger_entry},
    Pwd,
};

#[derive(Parser, Debug, Default, Clone)]
#[allow(clippy::struct_excessive_bools)]
#[group(skip)]
pub struct Cmd {
    /// Contract ID to invoke
    #[arg(long = "id", env = "SOROBAN_CONTRACT_ID")]
    pub contract_id: String,
    /// WASM file of the contract to invoke (if using sandbox will deploy this file)
    #[arg(long)]
    pub wasm: Option<std::path::PathBuf>,

    /// Output the cost execution to stderr
    #[arg(long = "cost", conflicts_with = "rpc_url", conflicts_with="network", help_heading = HEADING_SANDBOX)]
    pub cost: bool,
    /// Run with an unlimited budget
    #[arg(long = "unlimited-budget", 
          conflicts_with = "rpc_url", 
          conflicts_with = "network",
          help_heading = HEADING_SANDBOX)]
    pub unlimited_budget: bool,

    // Function name as subcommand, then arguments for that function as `--arg-name value`
    #[arg(last = true, id = "CONTRACT_FN_AND_ARGS")]
    pub slop: Vec<OsString>,

    #[command(flatten)]
    pub config: config::Args,
    #[command(flatten)]
    pub events_file: events_file::Args,
    #[command(flatten)]
    pub fee: crate::fee::Args,
}

impl FromStr for Cmd {
    type Err = clap::error::Error;

    fn from_str(s: &str) -> Result<Self, Self::Err> {
        use clap::{CommandFactory, FromArgMatches};
        Self::from_arg_matches_mut(&mut Self::command().get_matches_from(s.split_whitespace()))
    }
}

impl Pwd for Cmd {
    fn set_pwd(&mut self, pwd: &Path) {
        self.config.set_pwd(pwd);
    }
}

#[derive(thiserror::Error, Debug)]
pub enum Error {
    #[error("parsing argument {arg}: {error}")]
    CannotParseArg { arg: String, error: strval::Error },
    #[error("cannot add contract to ledger entries: {0}")]
    CannotAddContractToLedgerEntries(XdrError),
    #[error(transparent)]
    // TODO: the Display impl of host errors is pretty user-unfriendly
    //       (it just calls Debug). I think we can do better than that
    Host(#[from] HostError),
    #[error("reading file {filepath}: {error}")]
    CannotReadContractFile {
        filepath: std::path::PathBuf,
        error: io::Error,
    },
    #[error("committing file {filepath}: {error}")]
    CannotCommitEventsFile {
        filepath: std::path::PathBuf,
        error: events::Error,
    },
    #[error("cannot parse contract ID {contract_id}: {error}")]
    CannotParseContractId {
        contract_id: String,
        error: FromHexError,
    },
    #[error("function {0} was not found in the contract")]
    FunctionNotFoundInContractSpec(String),
    #[error("parsing contract spec: {0}")]
    CannotParseContractSpec(FromWasmError),
    // },
    #[error("function name {0} is too long")]
    FunctionNameTooLong(String),
    #[error("argument count ({current}) surpasses maximum allowed count ({maximum})")]
    MaxNumberOfArgumentsReached { current: usize, maximum: usize },
    #[error("cannot print result {result:?}: {error}")]
    CannotPrintResult { result: ScVal, error: strval::Error },
    #[error("xdr processing error: {0}")]
    Xdr(#[from] XdrError),
    #[error("error parsing int: {0}")]
    ParseIntError(#[from] ParseIntError),
    #[error(transparent)]
    Rpc(#[from] rpc::Error),
    #[error("unexpected contract code data type: {0:?}")]
    UnexpectedContractCodeDataType(LedgerEntryData),
    #[error("missing operation result")]
    MissingOperationResult,
<<<<<<< HEAD
=======
    #[error("missing result")]
    MissingResult,
    // #[error("args file error {0}")]
    // ArgsFile(std::path::PathBuf),
>>>>>>> 04c9941f
    #[error(transparent)]
    StrVal(#[from] strval::Error),
    #[error(transparent)]
    Config(#[from] config::Error),
    #[error("unexpected ({length}) simulate transaction result length")]
    UnexpectedSimulateTransactionResultSize { length: usize },
    #[error("Missing argument {0}")]
    MissingArgument(String),
    #[error(transparent)]
    Clap(#[from] clap::Error),
    #[error(transparent)]
    Events(#[from] events_file::Error),
    #[error(transparent)]
    Locator(#[from] locator::Error),
    #[error("Contract Error\n{0}: {1}")]
    ContractInvoke(String, String),
}

impl Cmd {
    fn build_host_function_parameters(
        &self,
        contract_id: [u8; 32],
        spec_entries: &[ScSpecEntry],
    ) -> Result<(String, Spec, ScVec), Error> {
        let spec = Spec(Some(spec_entries.to_vec()));
        let mut cmd = clap::Command::new(self.contract_id.clone())
            .no_binary_name(true)
            .term_width(300)
            .max_term_width(300);

        for ScSpecFunctionV0 { name, .. } in spec.find_functions()? {
            cmd = cmd.subcommand(build_custom_cmd(&name.to_string_lossy(), &spec)?);
        }
        cmd.build();
        let mut matches_ = cmd.get_matches_from(&self.slop);
        let (function, matches_) = &matches_.remove_subcommand().unwrap();

        let func = spec.find_function(function)?;
        // create parsed_args in same order as the inputs to func
        let parsed_args = func
            .inputs
            .iter()
            .map(|i| {
                let name = i.name.to_string().unwrap();
                if let Some(mut raw_val) = matches_.get_raw(&name) {
                    let s = raw_val.next().unwrap().to_string_lossy().to_string();
                    spec.from_string(&s, &i.type_)
                        .map_err(|error| Error::CannotParseArg { arg: name, error })
                } else if matches!(i.type_, ScSpecTypeDef::Option(_)) {
                    Ok(ScVal::Void)
                } else {
                    Err(Error::MissingArgument(name))
                }
            })
            .collect::<Result<Vec<_>, Error>>()?;

        // Add the contract ID and the function name to the arguments
        let mut complete_args = vec![
            ScVal::Bytes(ScBytes(contract_id.try_into().unwrap())),
            ScVal::Symbol(
                function
                    .try_into()
                    .map_err(|_| Error::FunctionNameTooLong(function.clone()))?,
            ),
        ];
        complete_args.extend_from_slice(parsed_args.as_slice());
        let complete_args_len = complete_args.len();

        Ok((
            function.clone(),
            spec,
            complete_args
                .try_into()
                .map_err(|_| Error::MaxNumberOfArgumentsReached {
                    current: complete_args_len,
                    maximum: ScVec::default().max_len(),
                })?,
        ))
    }

    pub async fn run(&self) -> Result<(), Error> {
        let res = self.invoke().await?;
        println!("{res}");
        Ok(())
    }

    pub async fn invoke(&self) -> Result<String, Error> {
        if self.config.is_no_network() {
            self.run_in_sandbox()
        } else {
            self.run_against_rpc_server().await
        }
    }

    pub async fn run_against_rpc_server(&self) -> Result<String, Error> {
        let network = self.config.get_network()?;
        tracing::trace!(?network);
        let contract_id = self.contract_id()?;
        let network = &self.config.get_network()?;
        let client = Client::new(&network.rpc_url)?;
        let key = self.config.key_pair()?;

        // Get the account sequence number
        let public_strkey = stellar_strkey::ed25519::PublicKey(key.public.to_bytes()).to_string();
        let account_details = client.get_account(&public_strkey).await?;
        let sequence: i64 = account_details.seq_num.into();

        // Get the contract
        let spec_entries = if let Some(spec) = self.spec_entries()? {
            spec
        } else {
            // async closures are not yet stable
            get_remote_contract_spec_entries(&client, &contract_id).await?
        };

        // Get the ledger footprint
        let (function, spec, host_function_params) =
            self.build_host_function_parameters(contract_id, &spec_entries)?;
        let tx_without_footprint = build_invoke_contract_tx(
            host_function_params.clone(),
            None,
            None,
            sequence + 1,
            self.fee.fee,
            &network.network_passphrase,
            &key,
        )?;
        let simulation_response = client.simulate_transaction(&tx_without_footprint).await?;
        if simulation_response.results.len() != 1 {
            return Err(Error::UnexpectedSimulateTransactionResultSize {
                length: simulation_response.results.len(),
            });
        }
        let result = &simulation_response.results[0];
        let footprint = LedgerFootprint::from_xdr_base64(&result.footprint)?;
        let auth = result
            .auth
            .iter()
            .map(ContractAuth::from_xdr_base64)
            .collect::<Result<Vec<_>, _>>()?;
        let events = result
            .events
            .iter()
            .map(DiagnosticEvent::from_xdr_base64)
            .collect::<Result<Vec<_>, _>>()?;
        if !events.is_empty() {
            tracing::debug!(simulation_events=?events);
        }
        log_events(&footprint, &auth, &[], None);

        // Send the final transaction with the actual footprint
        let tx = build_invoke_contract_tx(
            host_function_params,
            Some(footprint),
            Some(auth),
            sequence + 1,
            self.fee.fee,
            &network.network_passphrase,
            &key,
        )?;

        let (result, events) = client.send_transaction(&tx).await?;
        tracing::debug!(?result);
        if !events.is_empty() {
            tracing::debug!(?events);
        }
        let res = match result.result {
            TransactionResultResult::TxSuccess(ops) => {
                if ops.is_empty() {
                    return Err(Error::MissingOperationResult);
                }
                match &ops[0] {
                    OperationResult::OpInner(OperationResultTr::InvokeHostFunction(
                        InvokeHostFunctionResult::Success(r),
                    )) => r.clone(),
                    _ => return Err(Error::MissingOperationResult),
                }
            }
            _ => return Err(Error::MissingOperationResult),
        };

        output_to_string(&spec, &res, &function)
    }

    pub fn run_in_sandbox(&self) -> Result<String, Error> {
        let contract_id = self.contract_id()?;
        // Initialize storage and host
        // TODO: allow option to separate input and output file
        let mut state = self.config.get_state()?;

        // If a file is specified, deploy the contract to storage
        self.deploy_contract_in_sandbox(&mut state, &contract_id)?;

        // Create source account, adding it to the ledger if not already present.
        let source_account = AccountId(PublicKey::PublicKeyTypeEd25519(Uint256(
            self.config.key_pair()?.public.to_bytes(),
        )));
        let source_account_ledger_key = LedgerKey::Account(LedgerKeyAccount {
            account_id: source_account.clone(),
        });
        if !state
            .ledger_entries
            .iter()
            .any(|(k, _)| **k == source_account_ledger_key)
        {
            state.ledger_entries.push((
                Box::new(source_account_ledger_key),
                Box::new(default_account_ledger_entry(source_account.clone())),
            ));
        }

        let snap = Rc::new(state.clone());
        let mut storage = Storage::with_recording_footprint(snap);
        let spec_entries = utils::get_contract_spec_from_storage(&mut storage, contract_id)
            .map_err(Error::CannotParseContractSpec)?;
        let h = Host::with_storage_and_budget(storage, Budget::default());
        if self.unlimited_budget {
            h.with_budget(|b| b.reset_unlimited());
        }
        h.switch_to_recording_auth();
        h.set_source_account(source_account);

        let mut ledger_info = state.ledger_info();
        ledger_info.sequence_number += 1;
        ledger_info.timestamp += 5;
        h.set_ledger_info(ledger_info);

        let (function, spec, host_function_params) =
            self.build_host_function_parameters(contract_id, &spec_entries)?;
        h.set_diagnostic_level(DiagnosticLevel::Debug);
        let res = h
            .invoke_function(HostFunction::InvokeContract(host_function_params))
            .map_err(|host_error| {
                if let Ok(error) = spec.find_error_type(host_error.status.get_code()) {
                    Error::ContractInvoke(error.name.to_string_lossy(), error.doc.to_string_lossy())
                } else {
                    host_error.into()
                }
            })?;

        let res_str = output_to_string(&spec, &res, &function)?;

        state.update(&h);

        let contract_auth: Vec<ContractAuth> = h
            .get_recorded_auth_payloads()?
            .into_iter()
            .map(|payload| {
                let address_with_nonce = match (payload.address, payload.nonce) {
                    (Some(address), Some(nonce)) => Some(AddressWithNonce { address, nonce }),
                    _ => None,
                };
                ContractAuth {
                    address_with_nonce,
                    root_invocation: payload.invocation,
                    signature_args: ScVec::default(),
                }
            })
            .collect();
        let (storage, budget, events) = h.try_finish().map_err(|_h| {
            HostError::from(ScStatus::HostStorageError(
                ScHostStorageErrorCode::UnknownError,
            ))
        })?;
        let footprint = &create_ledger_footprint(&storage.footprint);
        log_events(footprint, &contract_auth, &events.0, Some(&budget));

        self.config.set_state(&mut state)?;
        if !events.0.is_empty() {
            self.events_file
                .commit(&events.0, &state, &self.config.locator.config_dir()?)?;
        }
        Ok(res_str)
    }

    pub fn deploy_contract_in_sandbox(
        &self,
        state: &mut soroban_ledger_snapshot::LedgerSnapshot,
        contract_id: &[u8; 32],
    ) -> Result<(), Error> {
        if let Some(contract) = self.read_wasm()? {
            let wasm_hash =
                utils::add_contract_code_to_ledger_entries(&mut state.ledger_entries, contract)
                    .map_err(Error::CannotAddContractToLedgerEntries)?
                    .0;
            utils::add_contract_to_ledger_entries(
                &mut state.ledger_entries,
                *contract_id,
                wasm_hash,
            );
        }
        Ok(())
    }

    pub fn read_wasm(&self) -> Result<Option<Vec<u8>>, Error> {
        Ok(if let Some(wasm) = self.wasm.as_ref() {
            Some(fs::read(wasm).map_err(|e| Error::CannotReadContractFile {
                filepath: wasm.clone(),
                error: e,
            })?)
        } else {
            None
        })
    }

    pub fn spec_entries(&self) -> Result<Option<Vec<ScSpecEntry>>, Error> {
        self.read_wasm()?
            .map(|wasm| {
                soroban_spec::read::from_wasm(&wasm).map_err(Error::CannotParseContractSpec)
            })
            .transpose()
    }
}

impl Cmd {
    fn contract_id(&self) -> Result<[u8; 32], Error> {
        utils::id_from_str(&self.contract_id).map_err(|e| Error::CannotParseContractId {
            contract_id: self.contract_id.clone(),
            error: e,
        })
    }
}

fn log_events(
    footprint: &LedgerFootprint,
    auth: &[ContractAuth],
    events: &[HostEvent],
    budget: Option<&Budget>,
) {
    crate::log::auth(auth);
    crate::log::events(events);
    crate::log::footprint(footprint);
    if let Some(budget) = budget {
        crate::log::budget(budget);
    }
}

pub fn output_to_string(spec: &Spec, res: &ScVal, function: &str) -> Result<String, Error> {
    let mut res_str = String::new();
    if let Some(output) = spec.find_function(function)?.outputs.get(0) {
        res_str = spec
            .xdr_to_json(res, output)
            .map_err(|e| Error::CannotPrintResult {
                result: res.clone(),
                error: e,
            })?
            .to_string();
    }
    Ok(res_str)
}

fn build_invoke_contract_tx(
    parameters: ScVec,
    footprint: Option<LedgerFootprint>,
    auth: Option<Vec<ContractAuth>>,
    sequence: i64,
    fee: u32,
    network_passphrase: &str,
    key: &ed25519_dalek::Keypair,
) -> Result<TransactionEnvelope, Error> {
    // Use a default footprint if none provided
    let final_footprint = footprint.unwrap_or(LedgerFootprint {
        read_only: VecM::default(),
        read_write: VecM::default(),
    });
    let final_auth = auth.unwrap_or(Vec::default());
    let op = Operation {
        source_account: None,
        body: OperationBody::InvokeHostFunction(InvokeHostFunctionOp {
            function: HostFunction::InvokeContract(parameters),
            footprint: final_footprint,
            auth: final_auth.try_into()?,
        }),
    };
    let tx = Transaction {
        source_account: MuxedAccount::Ed25519(Uint256(key.public.to_bytes())),
        fee,
        seq_num: SequenceNumber(sequence),
        cond: Preconditions::None,
        memo: Memo::None,
        operations: vec![op].try_into()?,
        ext: TransactionExt::V0,
    };

    Ok(utils::sign_transaction(key, &tx, network_passphrase)?)
}

async fn get_remote_contract_spec_entries(
    client: &Client,
    contract_id: &[u8; 32],
) -> Result<Vec<ScSpecEntry>, Error> {
    // Get the contract from the network
    let contract_key = LedgerKey::ContractData(LedgerKeyContractData {
        contract_id: xdr::Hash(*contract_id),
        key: ScVal::LedgerKeyContractExecutable,
    });
    let contract_ref = client.get_ledger_entries(Vec::from([contract_key])).await?;
    if contract_ref.entries.is_empty() {
        return Err(Error::MissingResult);
    }
    let contract_ref_entry = &contract_ref.entries[0];
    Ok(
        match LedgerEntryData::from_xdr_base64(&contract_ref_entry.xdr)? {
            LedgerEntryData::ContractData(ContractDataEntry {
                val: ScVal::ContractExecutable(ScContractExecutable::WasmRef(hash)),
                ..
            }) => {
                let code_key = LedgerKey::ContractCode(LedgerKeyContractCode { hash });
                let contract_data = client.get_ledger_entries(Vec::from([code_key])).await?;
                if contract_data.entries.is_empty() {
                    return Err(Error::MissingResult);
                }
                let contract_data_entry = &contract_data.entries[0];
                match LedgerEntryData::from_xdr_base64(&contract_data_entry.xdr)? {
                    LedgerEntryData::ContractCode(ContractCodeEntry { code, .. }) => {
                        let code_vec: Vec<u8> = code.into();
                        soroban_spec::read::from_wasm(&code_vec)
                            .map_err(Error::CannotParseContractSpec)?
                    }
                    scval => return Err(Error::UnexpectedContractCodeDataType(scval)),
                }
            }
            LedgerEntryData::ContractData(ContractDataEntry {
                val: ScVal::ContractExecutable(ScContractExecutable::Token),
                ..
            }) => soroban_spec::read::parse_raw(&soroban_token_spec::spec_xdr())
                .map_err(FromWasmError::Parse)
                .map_err(Error::CannotParseContractSpec)?,
            scval => return Err(Error::UnexpectedContractCodeDataType(scval)),
        },
    )
}

fn build_custom_cmd(name: &str, spec: &Spec) -> Result<clap::Command, Error> {
    let func = spec
        .find_function(name)
        .map_err(|_| Error::FunctionNotFoundInContractSpec(name.to_string()))?;

    // Parse the function arguments
    let inputs_map = &func
        .inputs
        .iter()
        .map(|i| (i.name.to_string().unwrap(), i.type_.clone()))
        .collect::<HashMap<String, ScSpecTypeDef>>();
    let name: &'static str = Box::leak(name.to_string().into_boxed_str());
    let mut cmd = clap::Command::new(name)
        .no_binary_name(true)
        .term_width(300)
        .max_term_width(300);
    let kebab_name = name.to_kebab_case();
    if kebab_name != name {
        cmd = cmd.alias(kebab_name);
    }
    let func = spec.find_function(name).unwrap();
    let doc: &'static str = Box::leak(func.doc.to_string_lossy().into_boxed_str());
    cmd = cmd.about(Some(doc));
    for (name, type_) in inputs_map.iter() {
        let mut arg = clap::Arg::new(name);
        arg = arg
            .long(name)
            .alias(name.to_kebab_case())
            .num_args(1)
            .value_parser(clap::builder::NonEmptyStringValueParser::new())
            .long_help(spec.doc(name, type_).unwrap());

        if let Some(value_name) = spec.arg_value_name(type_, 0) {
            let value_name: &'static str = Box::leak(value_name.into_boxed_str());
            arg = arg.value_name(value_name);
        }

        // Set up special-case arg rules
        arg = match type_ {
            xdr::ScSpecTypeDef::Bool => arg.num_args(0).required(false),
            xdr::ScSpecTypeDef::Option(_val) => arg.required(false),
            xdr::ScSpecTypeDef::I256
            | xdr::ScSpecTypeDef::I128
            | xdr::ScSpecTypeDef::I64
            | xdr::ScSpecTypeDef::I32 => arg.allow_hyphen_values(true),
            _ => arg,
        };

        cmd = cmd.arg(arg);
    }
    Ok(cmd)
}<|MERGE_RESOLUTION|>--- conflicted
+++ resolved
@@ -135,13 +135,8 @@
     UnexpectedContractCodeDataType(LedgerEntryData),
     #[error("missing operation result")]
     MissingOperationResult,
-<<<<<<< HEAD
-=======
     #[error("missing result")]
     MissingResult,
-    // #[error("args file error {0}")]
-    // ArgsFile(std::path::PathBuf),
->>>>>>> 04c9941f
     #[error(transparent)]
     StrVal(#[from] strval::Error),
     #[error(transparent)]
