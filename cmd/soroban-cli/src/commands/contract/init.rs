use std::{
    env,
    ffi::OsStr,
<<<<<<< HEAD
    fs::{copy, create_dir_all, metadata, read_dir, read_to_string, write, Metadata},
    io,
=======
    fs::{copy, create_dir_all, metadata, read_dir, read_to_string, write, File, OpenOptions},
    io::{self, Read, Write},
>>>>>>> db203d37
    num::NonZeroU32,
    path::Path,
    str,
    sync::atomic::AtomicBool,
};

use clap::{
    builder::{PossibleValue, PossibleValuesParser, ValueParser},
    Parser, ValueEnum,
};
use gix::{clone, create, open, progress, remote};
use rust_embed::RustEmbed;
use serde_json::{from_str, json, to_string_pretty, Error as JsonError, Value as JsonValue};
use toml_edit::{Document, Formatted, InlineTable, Item, TomlError, Value as TomlValue};
use ureq::get;

const SOROBAN_EXAMPLES_URL: &str = "https://github.com/stellar/soroban-examples.git";
const GITHUB_URL: &str = "https://github.com";
const WITH_EXAMPLE_LONG_HELP_TEXT: &str =
    "An optional flag to specify Soroban example contracts to include. A hello-world contract will be included by default.";

#[derive(Clone, Debug, ValueEnum, PartialEq)]
pub enum FrontendTemplate {
    Astro,
    None,
}

#[derive(Parser, Debug, Clone)]
#[group(skip)]
pub struct Cmd {
    pub project_path: String,

    #[arg(short, long, num_args = 1.., value_parser=possible_example_values(), long_help=WITH_EXAMPLE_LONG_HELP_TEXT)]
    pub with_example: Vec<String>,

    #[arg(
        short,
        long,
        default_value = "",
        long_help = "An optional flag to pass in a url for a frontend template repository."
    )]
    pub frontend_template: String,
}

fn possible_example_values() -> ValueParser {
    let example_contracts = env!("EXAMPLE_CONTRACTS").split(',').collect::<Vec<&str>>();
    let parser = PossibleValuesParser::new(example_contracts.iter().map(PossibleValue::new));
    parser.into()
}

#[derive(thiserror::Error, Debug)]
pub enum Error {
    #[error("Io error: {0}")]
    IoError(#[from] io::Error),

    // the gix::clone::Error is too large to include in the error enum as is, so we wrap it in a Box
    #[error("Failed to clone repository: {0}")]
    CloneError(#[from] Box<clone::Error>),

    // the gix::clone::fetch::Error is too large to include in the error enum as is, so we wrap it in a Box
    #[error("Failed to fetch repository: {0}")]
    FetchError(#[from] Box<clone::fetch::Error>),

    #[error("Failed to checkout repository worktree: {0}")]
    CheckoutError(#[from] clone::checkout::main_worktree::Error),

    #[error("Failed to parse toml file: {0}")]
    TomlParseError(#[from] TomlError),

    #[error("Failed to parse package.json file: {0}")]
    JsonParseError(#[from] JsonError),

    #[error("Failed to convert bytes to string: {0}")]
    ConverBytesToStringErr(#[from] str::Utf8Error),
}

impl Cmd {
    #[allow(clippy::unused_self)]
    pub fn run(&self) -> Result<(), Error> {
        println!("ℹ️  Initializing project at {}", self.project_path);
        let project_path = Path::new(&self.project_path);

        init(project_path, &self.frontend_template, &self.with_example)?;

        Ok(())
    }
}

#[derive(RustEmbed)]
#[folder = "src/utils/contract-init-template"]
struct TemplateFiles;

fn init(
    project_path: &Path,
    frontend_template: &str,
    with_examples: &[String],
) -> Result<(), Error> {
    // create a project dir, and copy the contents of the base template (contract-init-template) into it
    create_dir_all(project_path).map_err(|e| {
        eprintln!("Error creating new project directory: {project_path:?}");
        e
    })?;
    copy_template_files(project_path)?;

    if !check_internet_connection() {
        println!("⚠️  It doesn't look like you're connected to the internet. We're still able to initialize a new project, but additional examples and the frontend template will not be included.");
        return Ok(());
    }

    if !frontend_template.is_empty() {
        // create a temp dir for the template repo
        let fe_template_dir = tempfile::tempdir().map_err(|e| {
            eprintln!("Error creating temp dir for frontend template");
            e
        })?;

        // clone the template repo into the temp dir
        clone_repo(frontend_template, fe_template_dir.path())?;

        // copy the frontend template files into the project
        copy_frontend_files(fe_template_dir.path(), project_path)?;
    }

    // if there are --with-example flags, include the example contracts
    if include_example_contracts(with_examples) {
        // create an examples temp dir
        let examples_dir = tempfile::tempdir().map_err(|e| {
            eprintln!("Error creating temp dir for soroban-examples");
            e
        })?;

        // clone the soroban-examples repo into the temp dir
        clone_repo(SOROBAN_EXAMPLES_URL, examples_dir.path())?;

        // copy the example contracts into the project
        copy_example_contracts(examples_dir.path(), project_path, with_examples)?;
    }

    Ok(())
}

fn copy_template_files(project_path: &Path) -> Result<(), Error> {
    for item in TemplateFiles::iter() {
        let mut to = project_path.join(item.as_ref());

        if file_exists(&to) {
            println!(
                "ℹ️  Skipped creating {} as it already exists",
                &to.to_string_lossy()
            );
            continue;
        }
        create_dir_all(to.parent().unwrap()).map_err(|e| {
            eprintln!("Error creating directory path for: {to:?}");
            e
        })?;

        let Some(file) = TemplateFiles::get(item.as_ref()) else {
            println!("⚠️  Failed to read file: {}", item.as_ref());
            continue;
        };

        let file_contents = std::str::from_utf8(file.data.as_ref()).map_err(|e| {
            eprintln!(
                "Error converting file contents in {:?} to string",
                item.as_ref()
            );
            e
        })?;

        // We need to include the Cargo.toml file as Cargo.toml.removeextension in the template so that it will be included the package. This is making sure that the Cargo file is written as Cargo.toml in the new project. This is a workaround for this issue: https://github.com/rust-lang/cargo/issues/8597.
        let item_path = Path::new(item.as_ref());
        if item_path.file_name().unwrap() == "Cargo.toml.removeextension" {
            let item_parent_path = item_path.parent().unwrap();
            to = project_path.join(item_parent_path).join("Cargo.toml");
        }

        println!("➕  Writing {}", &to.to_string_lossy());
        write(&to, file_contents).map_err(|e| {
            eprintln!("Error writing file: {to:?}");
            e
        })?;
    }
    Ok(())
}

fn copy_contents(from: &Path, to: &Path) -> Result<(), Error> {
    let contents_to_exclude_from_copy = [".git", ".github", "Makefile", ".vscode", "target"];
    for entry in read_dir(from).map_err(|e| {
        eprintln!("Error reading directory: {from:?}");
        e
    })? {
        let entry = entry.map_err(|e| {
            eprintln!("Error reading entry in directory: {from:?}");
            e
        })?;
        let path = entry.path();
        let entry_name = entry.file_name().to_string_lossy().to_string();
        let new_path = to.join(&entry_name);

        if contents_to_exclude_from_copy.contains(&entry_name.as_str()) {
            continue;
        }

        if path.is_dir() {
            create_dir_all(&new_path).map_err(|e| {
                eprintln!("Error creating directory: {new_path:?}");
                e
            })?;
            copy_contents(&path, &new_path)?;
        } else {
<<<<<<< HEAD
            if file_exists(&new_path) {
                //if file is .gitignore, overwrite the file with a new .gitignore file
                if path.to_string_lossy().contains(".gitignore") {
                    copy(&path, &new_path).map_err(|e| {
                        eprintln!(
                            "Error copying from {:?} to {:?}",
                            path.to_string_lossy(),
                            new_path
                        );

                        e
                    })?;
                    continue;
=======
            if file_exists(&new_path.to_string_lossy()) {
                if new_path.to_string_lossy().contains(".gitignore") {
                    append_contents(&path, &new_path)?;
                }
                if new_path.to_string_lossy().contains("README.md") {
                    append_contents(&path, &new_path)?;
>>>>>>> db203d37
                }

                println!(
                    "ℹ️  Skipped creating {} as it already exists",
                    &new_path.to_string_lossy()
                );
                continue;
            }

            println!("➕  Writing {}", &new_path.to_string_lossy());
            copy(&path, &new_path).map_err(|e| {
                eprintln!(
                    "Error copying from {:?} to {:?}",
                    path.to_string_lossy(),
                    new_path
                );
                e
            })?;
        }
    }

    Ok(())
}

fn file_exists(file_path: &Path) -> bool {
    metadata(file_path)
        .as_ref()
        .map(Metadata::is_file)
        .unwrap_or(false)
}

fn include_example_contracts(contracts: &[String]) -> bool {
    !contracts.is_empty()
}

fn clone_repo(from_url: &str, to_path: &Path) -> Result<(), Error> {
    let mut prepare = clone::PrepareFetch::new(
        from_url,
        to_path,
        create::Kind::WithWorktree,
        create::Options {
            destination_must_be_empty: false,
            fs_capabilities: None,
        },
        open::Options::isolated(),
    )
    .map_err(|e| {
        eprintln!("Error preparing fetch for {from_url:?}");
        Box::new(e)
    })?
    .with_shallow(remote::fetch::Shallow::DepthAtRemote(
        NonZeroU32::new(1).unwrap(),
    ));

    let (mut checkout, _outcome) = prepare
        .fetch_then_checkout(progress::Discard, &AtomicBool::new(false))
        .map_err(|e| {
            eprintln!("Error calling fetch_then_checkout with {from_url:?}");
            Box::new(e)
        })?;

    let (_repo, _outcome) = checkout
        .main_worktree(progress::Discard, &AtomicBool::new(false))
        .map_err(|e| {
            eprintln!("Error calling main_worktree for {from_url:?}");
            e
        })?;

    Ok(())
}

fn copy_example_contracts(from: &Path, to: &Path, contracts: &[String]) -> Result<(), Error> {
    let project_contracts_path = to.join("contracts");
    for contract in contracts {
        println!("ℹ️  Initializing example contract: {contract}");
        let contract_as_string = contract.to_string();
        let contract_path = Path::new(&contract_as_string);
        let from_contract_path = from.join(contract_path);
        let to_contract_path = project_contracts_path.join(contract_path);
        create_dir_all(&to_contract_path).map_err(|e| {
            eprintln!("Error creating directory: {contract_path:?}");
            e
        })?;

        copy_contents(&from_contract_path, &to_contract_path)?;
        edit_contract_cargo_file(&to_contract_path)?;
    }

    Ok(())
}

fn edit_contract_cargo_file(contract_path: &Path) -> Result<(), Error> {
    let cargo_path = contract_path.join("Cargo.toml");
    let cargo_toml_str = read_to_string(&cargo_path).map_err(|e| {
        eprint!("Error reading Cargo.toml file in: {contract_path:?}");
        e
    })?;
    let mut doc = cargo_toml_str.parse::<Document>().map_err(|e| {
        eprintln!("Error parsing Cargo.toml file in: {contract_path:?}");
        e
    })?;

    let mut workspace_table = InlineTable::new();
    workspace_table.insert("workspace", TomlValue::Boolean(Formatted::new(true)));

    doc["dependencies"]["soroban-sdk"] =
        Item::Value(TomlValue::InlineTable(workspace_table.clone()));
    doc["dev_dependencies"]["soroban-sdk"] = Item::Value(TomlValue::InlineTable(workspace_table));

    doc.remove("profile");

    write(&cargo_path, doc.to_string()).map_err(|e| {
        eprintln!("Error writing to Cargo.toml file in: {contract_path:?}");
        e
    })?;

    Ok(())
}

fn copy_frontend_files(from: &Path, to: &Path) -> Result<(), Error> {
    println!("ℹ️  Initializing with frontend template");
    copy_contents(from, to)?;
    edit_package_json_files(to)
}

fn edit_package_json_files(project_path: &Path) -> Result<(), Error> {
    let package_name = if let Some(name) = project_path.file_name() {
        name.to_owned()
    } else {
        let current_dir = env::current_dir()?;
        let file_name = current_dir
            .file_name()
            .unwrap_or(OsStr::new("soroban-astro-template"))
            .to_os_string();
        file_name
    };

    edit_package_name(project_path, &package_name, "package.json").map_err(|e| {
        eprintln!("Error editing package.json file in: {project_path:?}");
        e
    })?;
    edit_package_name(project_path, &package_name, "package-lock.json")
}

fn edit_package_name(
    project_path: &Path,
    package_name: &OsStr,
    file_name: &str,
) -> Result<(), Error> {
    let file_path = project_path.join(file_name);
    let file_contents = read_to_string(&file_path)?;

    let mut doc: JsonValue = from_str(&file_contents).map_err(|e| {
        eprintln!("Error parsing package.json file in: {project_path:?}");
        e
    })?;

    doc["name"] = json!(package_name.to_string_lossy());

    let formatted_json = to_string_pretty(&doc)?;

    write(&file_path, formatted_json)?;

    Ok(())
}

fn check_internet_connection() -> bool {
    if let Ok(_req) = get(GITHUB_URL).call() {
        return true;
    }

    false
}

// Appends the contents of a file to another file, separated by a delimiter
fn append_contents(from: &Path, to: &Path) -> Result<(), Error> {
    let mut from_file = File::open(from)?;
    let mut from_content = String::new();
    from_file.read_to_string(&mut from_content)?;

    let mut to_file = OpenOptions::new().read(true).append(true).open(to)?;
    let mut to_content = String::new();
    to_file.read_to_string(&mut to_content)?;

    let delimiter = get_merged_file_delimiter(to);
    // if the to file already contains the delimiter, we don't need to append the contents again
    if to_content.contains(&delimiter) {
        return Ok(());
    }

    to_file.write_all(delimiter.as_bytes())?;
    to_file.write_all(from_content.as_bytes())?;

    println!("ℹ️  Merging {} contents", &to.to_string_lossy());
    Ok(())
}

fn get_merged_file_delimiter(file_path: &Path) -> String {
    let comment = if file_path.to_string_lossy().contains("README.md") {
        "[//]: # \"The following is the Frontend Template's README.md\"".to_string()
    } else if file_path.to_string_lossy().contains("gitignore") {
        "# The following is from the Frontend Template's .gitignore".to_string()
    } else {
        String::new()
    };

    format!("\n\n---\n\n{comment}\n\n").to_string()
}

#[cfg(test)]
mod tests {
    use std::fs::read_to_string;

    use super::*;

    const TEST_PROJECT_NAME: &str = "test-project";

    #[test]
    fn test_init() {
        let temp_dir = tempfile::tempdir().unwrap();
        let project_dir = temp_dir.path().join(TEST_PROJECT_NAME);
        let with_examples = vec![];
        init(project_dir.as_path(), "", &with_examples).unwrap();

        assert_base_template_files_exist(&project_dir);
        assert_default_hello_world_contract_files_exist(&project_dir);
        assert_base_excluded_paths_do_not_exist(&project_dir);

        // check that the contract's Cargo.toml file uses the workspace for dependencies
        assert_contract_cargo_file_uses_workspace(&project_dir, "hello_world");

        assert_base_excluded_paths_do_not_exist(&project_dir);

        temp_dir.close().unwrap();
    }

    #[test]
    fn test_init_including_example_contract() {
        let temp_dir = tempfile::tempdir().unwrap();
        let project_dir = temp_dir.path().join(TEST_PROJECT_NAME);
        let with_examples = ["alloc".to_owned()];
        init(project_dir.as_path(), "", &with_examples).unwrap();

        assert_base_template_files_exist(&project_dir);
        assert_default_hello_world_contract_files_exist(&project_dir);
        assert_base_excluded_paths_do_not_exist(&project_dir);

        // check that alloc contract files exist
        assert_contract_files_exist(&project_dir, "alloc");

        // check that expected files are excluded from the alloc contract dir
        assert_example_contract_excluded_files_do_not_exist(&project_dir, "alloc");

        // check that the alloc contract's Cargo.toml file uses the workspace for dependencies
        assert_contract_cargo_file_uses_workspace(&project_dir, "alloc");

        temp_dir.close().unwrap();
    }

    #[test]
    fn test_init_including_multiple_example_contracts() {
        let temp_dir = tempfile::tempdir().unwrap();
        let project_dir = temp_dir.path().join("project");
        let with_examples = ["account".to_owned(), "atomic_swap".to_owned()];
        init(project_dir.as_path(), "", &with_examples).unwrap();

        assert_base_template_files_exist(&project_dir);
        assert_default_hello_world_contract_files_exist(&project_dir);
        assert_base_excluded_paths_do_not_exist(&project_dir);

        // check that account contract files exist and that expected files are excluded
        assert_contract_files_exist(&project_dir, "account");
        assert_example_contract_excluded_files_do_not_exist(&project_dir, "account");
        assert_contract_cargo_file_uses_workspace(&project_dir, "account");

        // check that atomic_swap contract files exist and that expected files are excluded
        assert_contract_files_exist(&project_dir, "atomic_swap");
        assert_example_contract_excluded_files_do_not_exist(&project_dir, "atomic_swap");
        assert_contract_cargo_file_uses_workspace(&project_dir, "atomic_swap");

        temp_dir.close().unwrap();
    }

    #[test]
    fn test_init_with_invalid_example_contract() {
        let temp_dir = tempfile::tempdir().unwrap();
        let project_dir = temp_dir.path().join("project");
        let with_examples = ["invalid_example".to_owned(), "atomic_swap".to_owned()];
        assert!(init(project_dir.as_path(), "", &with_examples,).is_err());

        temp_dir.close().unwrap();
    }

    #[test]
    fn test_init_with_frontend_template() {
        let temp_dir = tempfile::tempdir().unwrap();
        let project_dir = temp_dir.path().join(TEST_PROJECT_NAME);
        let with_examples = vec![];
        init(
            project_dir.as_path(),
            "https://github.com/AhaLabs/soroban-astro-template",
            &with_examples,
        )
        .unwrap();

        assert_base_template_files_exist(&project_dir);
        assert_default_hello_world_contract_files_exist(&project_dir);
        assert_base_excluded_paths_do_not_exist(&project_dir);

        // check that the contract's Cargo.toml file uses the workspace for dependencies
        assert_contract_cargo_file_uses_workspace(&project_dir, "hello_world");
        assert_base_excluded_paths_do_not_exist(&project_dir);

        assert_astro_files_exist(&project_dir);
        assert_gitignore_includes_astro_paths(&project_dir);
        assert_package_json_files_have_correct_name(&project_dir, TEST_PROJECT_NAME);
        assert_readme_includes_frontend_readme_appended(&project_dir);

        temp_dir.close().unwrap();
    }

    #[test]
    fn test_init_from_within_an_existing_project() {
        let temp_dir = tempfile::tempdir().unwrap();
        let project_dir = temp_dir.path().join("./");
        let with_examples = vec![];
        init(
            project_dir.as_path(),
            "https://github.com/AhaLabs/soroban-astro-template",
            &with_examples,
        )
        .unwrap();

        assert_base_template_files_exist(&project_dir);
        assert_default_hello_world_contract_files_exist(&project_dir);
        assert_base_excluded_paths_do_not_exist(&project_dir);

        // check that the contract's Cargo.toml file uses the workspace for dependencies
        assert_contract_cargo_file_uses_workspace(&project_dir, "hello_world");
        assert_base_excluded_paths_do_not_exist(&project_dir);

        assert_astro_files_exist(&project_dir);
        assert_gitignore_includes_astro_paths(&project_dir);
        assert_package_json_files_have_correct_name(
            &project_dir,
            &project_dir.file_name().unwrap().to_string_lossy(),
        );

        temp_dir.close().unwrap();
    }

    #[test]
    fn test_init_does_not_duplicate_frontend_readme_contents_when_run_more_than_once() {
        let temp_dir = tempfile::tempdir().unwrap();
        let project_dir = temp_dir.path().join(TEST_PROJECT_NAME);
        let with_examples = vec![];
        init(
            project_dir.as_path(),
            "https://github.com/AhaLabs/soroban-astro-template",
            &with_examples,
        )
        .unwrap();

        // call init again to make sure the README.md's contents are not duplicated
        init(
            project_dir.as_path(),
            "https://github.com/AhaLabs/soroban-astro-template",
            &with_examples,
        )
        .unwrap();

        assert_base_template_files_exist(&project_dir);
        assert_default_hello_world_contract_files_exist(&project_dir);
        assert_base_excluded_paths_do_not_exist(&project_dir);

        // check that the contract's Cargo.toml file uses the workspace for dependencies
        assert_contract_cargo_file_uses_workspace(&project_dir, "hello_world");
        assert_base_excluded_paths_do_not_exist(&project_dir);

        assert_astro_files_exist(&project_dir);
        assert_gitignore_includes_astro_paths(&project_dir);
        assert_package_json_files_have_correct_name(
            &project_dir,
            &project_dir.file_name().unwrap().to_string_lossy(),
        );
        assert_readme_includes_frontend_readme_appended(&project_dir);

        temp_dir.close().unwrap();
    }

    // test helpers
    fn assert_base_template_files_exist(project_dir: &Path) {
        let expected_paths = ["contracts", "Cargo.toml", "README.md"];
        for path in &expected_paths {
            assert!(project_dir.join(path).exists());
        }
    }

    fn assert_default_hello_world_contract_files_exist(project_dir: &Path) {
        assert_contract_files_exist(project_dir, "hello_world");
    }

    fn assert_contract_files_exist(project_dir: &Path, contract_name: &str) {
        let contract_dir = project_dir.join("contracts").join(contract_name);

        assert!(contract_dir.exists());
        assert!(contract_dir.as_path().join("Cargo.toml").exists());
        assert!(contract_dir.as_path().join("src").join("lib.rs").exists());
        assert!(contract_dir.as_path().join("src").join("test.rs").exists());
    }

    fn assert_contract_cargo_file_uses_workspace(project_dir: &Path, contract_name: &str) {
        let contract_dir = project_dir.join("contracts").join(contract_name);
        let cargo_toml_path = contract_dir.as_path().join("Cargo.toml");
        let cargo_toml_str = read_to_string(cargo_toml_path).unwrap();
        assert!(cargo_toml_str.contains("soroban-sdk = { workspace = true }"));
    }

    fn assert_example_contract_excluded_files_do_not_exist(
        project_dir: &Path,
        contract_name: &str,
    ) {
        let contract_dir = project_dir.join("contracts").join(contract_name);
        assert!(!contract_dir.as_path().join("Makefile").exists());
    }

    fn assert_base_excluded_paths_do_not_exist(project_dir: &Path) {
        let excluded_paths = [".git", ".github", "Makefile", ".vscode", "target"];
        for path in &excluded_paths {
            assert!(!project_dir.join(path).exists());
        }
    }

    fn assert_gitignore_includes_astro_paths(project_dir: &Path) {
        let gitignore_path = project_dir.join(".gitignore");
        let gitignore_str = read_to_string(gitignore_path).unwrap();
        assert!(gitignore_str.contains(".astro/"));
        assert!(gitignore_str.contains("node_modules"));
        assert!(gitignore_str.contains("npm-debug.log*"));
    }

    fn assert_astro_files_exist(project_dir: &Path) {
        assert!(project_dir.join("public").exists());
        assert!(project_dir.join("src").exists());
        assert!(project_dir.join("src").join("components").exists());
        assert!(project_dir.join("src").join("layouts").exists());
        assert!(project_dir.join("src").join("pages").exists());
        assert!(project_dir.join("astro.config.mjs").exists());
        assert!(project_dir.join("tsconfig.json").exists());
    }

    fn assert_package_json_files_have_correct_name(
        project_dir: &Path,
        expected_package_name: &str,
    ) {
        let package_json_path = project_dir.join("package.json");
        let package_json_str = read_to_string(package_json_path).unwrap();
        assert!(package_json_str.contains(&format!("\"name\": \"{expected_package_name}\"")));

        let package_lock_json_path = project_dir.join("package-lock.json");
        let package_lock_json_str = read_to_string(package_lock_json_path).unwrap();
        assert!(package_lock_json_str.contains(&format!("\"name\": \"{expected_package_name}\"")));
    }

    fn assert_readme_includes_frontend_readme_appended(project_dir: &Path) {
        let readme_path = project_dir.join("README.md");
        let readme_str = read_to_string(readme_path).unwrap();
        assert!(readme_str.contains("Soroban Frontend in Astro"));
        let expected = "[//]: # \"The following is the Frontend Template's README.md\"";
        assert!(readme_str.contains(expected));

        let readme_path = project_dir.join("README.md");
        let readme_str = read_to_string(readme_path).unwrap();
        let readme_frontend_merge_delimiter =
            "[//]: # \"The following is the Frontend Template's README.md\"";
        let count = readme_str.matches(readme_frontend_merge_delimiter).count();
        // making sure it is in there just once so that it isn't duplicated if `contract init` is run again
        assert!(count == 1);
    }
}<|MERGE_RESOLUTION|>--- conflicted
+++ resolved
@@ -1,13 +1,11 @@
 use std::{
     env,
     ffi::OsStr,
-<<<<<<< HEAD
-    fs::{copy, create_dir_all, metadata, read_dir, read_to_string, write, Metadata},
-    io,
-=======
-    fs::{copy, create_dir_all, metadata, read_dir, read_to_string, write, File, OpenOptions},
+    fs::{
+        copy, create_dir_all, metadata, read_dir, read_to_string, write, File, Metadata,
+        OpenOptions,
+    },
     io::{self, Read, Write},
->>>>>>> db203d37
     num::NonZeroU32,
     path::Path,
     str,
@@ -219,28 +217,12 @@
             })?;
             copy_contents(&path, &new_path)?;
         } else {
-<<<<<<< HEAD
             if file_exists(&new_path) {
-                //if file is .gitignore, overwrite the file with a new .gitignore file
-                if path.to_string_lossy().contains(".gitignore") {
-                    copy(&path, &new_path).map_err(|e| {
-                        eprintln!(
-                            "Error copying from {:?} to {:?}",
-                            path.to_string_lossy(),
-                            new_path
-                        );
-
-                        e
-                    })?;
-                    continue;
-=======
-            if file_exists(&new_path.to_string_lossy()) {
                 if new_path.to_string_lossy().contains(".gitignore") {
                     append_contents(&path, &new_path)?;
                 }
                 if new_path.to_string_lossy().contains("README.md") {
                     append_contents(&path, &new_path)?;
->>>>>>> db203d37
                 }
 
                 println!(
