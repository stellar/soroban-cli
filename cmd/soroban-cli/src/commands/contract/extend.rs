use std::{fmt::Debug, path::Path, str::FromStr};

use clap::{command, Parser};
use soroban_env_host::xdr::{
    Error as XdrError, ExtendFootprintTtlOp, ExtensionPoint, LedgerEntry, LedgerEntryChange,
    LedgerEntryData, LedgerFootprint, Limits, Memo, MuxedAccount, Operation, OperationBody,
    Preconditions, SequenceNumber, SorobanResources, SorobanTransactionData, Transaction,
    TransactionExt, TransactionMeta, TransactionMetaV3, TtlEntry, Uint256, WriteXdr,
};

use crate::{
    commands::{
        config::{self, data},
        global, network,
        txn_result::TxnResult,
        NetworkRunnable,
    },
    key,
    rpc::{self, Client},
    wasm, Pwd,
};

const MAX_LEDGERS_TO_EXTEND: u32 = 535_679;

#[derive(Parser, Debug, Clone)]
#[group(skip)]
pub struct Cmd {
    /// Number of ledgers to extend the entries
    #[arg(long, required = true)]
    pub ledgers_to_extend: u32,
    /// Only print the new Time To Live ledger
    #[arg(long)]
    pub ttl_ledger_only: bool,
    #[command(flatten)]
    pub key: key::Args,
    #[command(flatten)]
    pub config: config::Args,
    #[command(flatten)]
    pub fee: crate::fee::Args,
}

impl FromStr for Cmd {
    type Err = clap::error::Error;

    fn from_str(s: &str) -> Result<Self, Self::Err> {
        use clap::{CommandFactory, FromArgMatches};
        Self::from_arg_matches_mut(&mut Self::command().get_matches_from(s.split_whitespace()))
    }
}

impl Pwd for Cmd {
    fn set_pwd(&mut self, pwd: &Path) {
        self.config.set_pwd(pwd);
    }
}

#[derive(thiserror::Error, Debug)]
pub enum Error {
    #[error("parsing key {key}: {error}")]
    CannotParseKey {
        key: String,
        error: soroban_spec_tools::Error,
    },
    #[error("parsing XDR key {key}: {error}")]
    CannotParseXdrKey { key: String, error: XdrError },

    #[error(transparent)]
    Config(#[from] config::Error),
    #[error("either `--key` or `--key-xdr` are required")]
    KeyIsRequired,
    #[error("xdr processing error: {0}")]
    Xdr(#[from] XdrError),
    #[error("Ledger entry not found")]
    LedgerEntryNotFound,
    #[error("missing operation result")]
    MissingOperationResult,
    #[error(transparent)]
    Rpc(#[from] rpc::Error),
    #[error(transparent)]
    Wasm(#[from] wasm::Error),
    #[error(transparent)]
    Key(#[from] key::Error),
    #[error(transparent)]
    Data(#[from] data::Error),
    #[error(transparent)]
    Network(#[from] network::Error),
}

impl Cmd {
    #[allow(clippy::too_many_lines)]
    pub async fn run(&self) -> Result<(), Error> {
        let res = self.run_against_rpc_server(None, None).await?;
<<<<<<< HEAD
        let TxnResult::Res(ttl_ledger) = &res else {
            println!("{}", res.xdr().unwrap());
            return Ok(());
        };
        if self.ttl_ledger_only {
            println!("{ttl_ledger}");
        } else {
            println!("New ttl ledger: {ttl_ledger}");
=======
        match res {
            TxnResult::Txn(tx) => println!("{}", tx.to_xdr_base64(Limits::none())?),
            TxnResult::Res(ttl_ledger) => {
                if self.ttl_ledger_only {
                    println!("{ttl_ledger}");
                } else {
                    println!("New ttl ledger: {ttl_ledger}");
                }
            }
>>>>>>> 199a88a0
        }

        Ok(())
    }

    fn ledgers_to_extend(&self) -> u32 {
        let res = u32::min(self.ledgers_to_extend, MAX_LEDGERS_TO_EXTEND);
        if res < self.ledgers_to_extend {
            tracing::warn!(
                "Ledgers to extend is too large, using max value of {MAX_LEDGERS_TO_EXTEND}"
            );
        }
        res
    }
}

#[async_trait::async_trait]
impl NetworkRunnable for Cmd {
    type Error = Error;
    type Result = TxnResult<u32>;

    async fn run_against_rpc_server(
        &self,
        args: Option<&global::Args>,
        config: Option<&config::Args>,
    ) -> Result<TxnResult<u32>, Self::Error> {
        let config = config.unwrap_or(&self.config);
        let network = config.get_network()?;
        tracing::trace!(?network);
        let keys = self.key.parse_keys()?;
        let network = &config.get_network()?;
        let client = Client::new(&network.rpc_url)?;
        let key = config.key_pair()?;
        let extend_to = self.ledgers_to_extend();

        // Get the account sequence number
        let public_strkey =
            stellar_strkey::ed25519::PublicKey(key.verifying_key().to_bytes()).to_string();
        let account_details = client.get_account(&public_strkey).await?;
        let sequence: i64 = account_details.seq_num.into();

        let tx = Transaction {
            source_account: MuxedAccount::Ed25519(Uint256(key.verifying_key().to_bytes())),
            fee: self.fee.fee,
            seq_num: SequenceNumber(sequence + 1),
            cond: Preconditions::None,
            memo: Memo::None,
            operations: vec![Operation {
                source_account: None,
                body: OperationBody::ExtendFootprintTtl(ExtendFootprintTtlOp {
                    ext: ExtensionPoint::V0,
                    extend_to,
                }),
            }]
            .try_into()?,
            ext: TransactionExt::V1(SorobanTransactionData {
                ext: ExtensionPoint::V0,
                resources: SorobanResources {
                    footprint: LedgerFootprint {
                        read_only: keys.clone().try_into()?,
                        read_write: vec![].try_into()?,
                    },
                    instructions: self.fee.instructions.unwrap_or_default(),
                    read_bytes: 0,
                    write_bytes: 0,
                },
                resource_fee: 0,
            }),
        };
        if self.fee.build_only {
<<<<<<< HEAD
            return Ok(TxnResult::from_xdr(&tx)?);
=======
            return Ok(TxnResult::Txn(tx));
>>>>>>> 199a88a0
        }
        let res = client
            .prepare_and_send_transaction(&tx, &key, &[], &network.network_passphrase, None, None)
            .await?;
        if args.map_or(true, |a| !a.no_cache) {
            data::write(res.clone().try_into()?, &network.rpc_uri()?)?;
        }

        let events = res.events()?;
        if !events.is_empty() {
            tracing::info!("Events:\n {events:#?}");
        }
        let meta = res
            .result_meta
            .as_ref()
            .ok_or(Error::MissingOperationResult)?;

        // The transaction from core will succeed regardless of whether it actually found & extended
        // the entry, so we have to inspect the result meta to tell if it worked or not.
        let TransactionMeta::V3(TransactionMetaV3 { operations, .. }) = meta else {
            return Err(Error::LedgerEntryNotFound);
        };

        // Simply check if there is exactly one entry here. We only support extending a single
        // entry via this command (which we should fix separately, but).
        if operations.len() == 0 {
            return Err(Error::LedgerEntryNotFound);
        }

        if operations[0].changes.is_empty() {
            let entry = client.get_full_ledger_entries(&keys).await?;
            let extension = entry.entries[0].live_until_ledger_seq;
            if entry.latest_ledger + i64::from(extend_to) < i64::from(extension) {
                return Ok(TxnResult::Res(extension));
            }
        }

        match (&operations[0].changes[0], &operations[0].changes[1]) {
            (
                LedgerEntryChange::State(_),
                LedgerEntryChange::Updated(LedgerEntry {
                    data:
                        LedgerEntryData::Ttl(TtlEntry {
                            live_until_ledger_seq,
                            ..
                        }),
                    ..
                }),
            ) => Ok(TxnResult::Res(*live_until_ledger_seq)),
            _ => Err(Error::LedgerEntryNotFound),
        }
    }
}<|MERGE_RESOLUTION|>--- conflicted
+++ resolved
@@ -90,16 +90,6 @@
     #[allow(clippy::too_many_lines)]
     pub async fn run(&self) -> Result<(), Error> {
         let res = self.run_against_rpc_server(None, None).await?;
-<<<<<<< HEAD
-        let TxnResult::Res(ttl_ledger) = &res else {
-            println!("{}", res.xdr().unwrap());
-            return Ok(());
-        };
-        if self.ttl_ledger_only {
-            println!("{ttl_ledger}");
-        } else {
-            println!("New ttl ledger: {ttl_ledger}");
-=======
         match res {
             TxnResult::Txn(tx) => println!("{}", tx.to_xdr_base64(Limits::none())?),
             TxnResult::Res(ttl_ledger) => {
@@ -109,7 +99,6 @@
                     println!("New ttl ledger: {ttl_ledger}");
                 }
             }
->>>>>>> 199a88a0
         }
 
         Ok(())
@@ -180,11 +169,7 @@
             }),
         };
         if self.fee.build_only {
-<<<<<<< HEAD
-            return Ok(TxnResult::from_xdr(&tx)?);
-=======
             return Ok(TxnResult::Txn(tx));
->>>>>>> 199a88a0
         }
         let res = client
             .prepare_and_send_transaction(&tx, &key, &[], &network.network_passphrase, None, None)
