use std::array::TryFromSliceError;
use std::fmt::Debug;
use std::num::ParseIntError;

use clap::{arg, command, Parser};
use rand::Rng;
use soroban_env_host::{
    xdr::{
        AccountId, ContractExecutable, ContractIdPreimage, ContractIdPreimageFromAddress,
        CreateContractArgs, Error as XdrError, Hash, HostFunction, InvokeHostFunctionOp, Memo,
        MuxedAccount, Operation, OperationBody, Preconditions, PublicKey, ScAddress,
        SequenceNumber, Transaction, TransactionExt, Uint256, VecM,
    },
    HostError,
};

use crate::commands::{
    config::data,
    contract::{self, id::wasm::get_contract_id},
    global, network,
<<<<<<< HEAD
    txn_result::{self, TxnResult},
=======
    txn_result::TxnResult,
>>>>>>> 199a88a0
    NetworkRunnable,
};
use crate::{
    commands::{config, contract::install, HEADING_RPC},
    rpc::{self, Client},
    utils, wasm,
};

#[derive(Parser, Debug, Clone)]
#[command(group(
    clap::ArgGroup::new("wasm_src")
        .required(true)
        .args(&["wasm", "wasm_hash"]),
))]
#[group(skip)]
pub struct Cmd {
    /// WASM file to deploy
    #[arg(long, group = "wasm_src")]
    wasm: Option<std::path::PathBuf>,
    /// Hash of the already installed/deployed WASM file
    #[arg(long = "wasm-hash", conflicts_with = "wasm", group = "wasm_src")]
    wasm_hash: Option<String>,
    /// Custom salt 32-byte salt for the token id
    #[arg(
        long,
        help_heading = HEADING_RPC,
    )]
    salt: Option<String>,
    #[command(flatten)]
    config: config::Args,
    #[command(flatten)]
    pub fee: crate::fee::Args,
    #[arg(long, short = 'i', default_value = "false")]
    /// Whether to ignore safety checks when deploying contracts
    pub ignore_checks: bool,
}

#[derive(thiserror::Error, Debug)]
pub enum Error {
    #[error(transparent)]
    Install(#[from] install::Error),
    #[error(transparent)]
    Host(#[from] HostError),
    #[error("error parsing int: {0}")]
    ParseIntError(#[from] ParseIntError),
    #[error("internal conversion error: {0}")]
    TryFromSliceError(#[from] TryFromSliceError),
    #[error("xdr processing error: {0}")]
    Xdr(#[from] XdrError),
    #[error("jsonrpc error: {0}")]
    JsonRpc(#[from] jsonrpsee_core::Error),
    #[error("cannot parse salt: {salt}")]
    CannotParseSalt { salt: String },
    #[error("cannot parse contract ID {contract_id}: {error}")]
    CannotParseContractId {
        contract_id: String,
        error: stellar_strkey::DecodeError,
    },
    #[error("cannot parse WASM hash {wasm_hash}: {error}")]
    CannotParseWasmHash {
        wasm_hash: String,
        error: stellar_strkey::DecodeError,
    },
    #[error("Must provide either --wasm or --wash-hash")]
    WasmNotProvided,
    #[error(transparent)]
    Rpc(#[from] rpc::Error),
    #[error(transparent)]
    Config(#[from] config::Error),
    #[error(transparent)]
    StrKey(#[from] stellar_strkey::DecodeError),
    #[error(transparent)]
    Infallible(#[from] std::convert::Infallible),
    #[error(transparent)]
    WasmId(#[from] contract::id::wasm::Error),
    #[error(transparent)]
    TxnResult(#[from] txn_result::Error),
    #[error(transparent)]
    Data(#[from] data::Error),
    #[error(transparent)]
    Network(#[from] network::Error),
    #[error(transparent)]
    Wasm(#[from] wasm::Error),
}

impl Cmd {
    pub async fn run(&self) -> Result<(), Error> {
        let res_str = self.run_against_rpc_server(None, None).await?;
        println!("{res_str}");
        Ok(())
    }
}

#[async_trait::async_trait]
impl NetworkRunnable for Cmd {
    type Error = Error;
    type Result = TxnResult<String>;

    async fn run_against_rpc_server(
        &self,
        global_args: Option<&global::Args>,
        config: Option<&config::Args>,
    ) -> Result<TxnResult<String>, Error> {
        let config = config.unwrap_or(&self.config);
        let wasm_hash = if let Some(wasm) = &self.wasm {
            let hash = if self.fee.build_only {
                wasm::Args { wasm: wasm.clone() }.hash()?
            } else {
<<<<<<< HEAD
                let mut fee = self.fee.clone();
                fee.build_only = false;
                install::Cmd {
                    wasm: wasm::Args { wasm: wasm.clone() },
                    config: config.clone(),
                    fee,
=======
                install::Cmd {
                    wasm: wasm::Args { wasm: wasm.clone() },
                    config: config.clone(),
                    fee: self.fee.clone(),
>>>>>>> 199a88a0
                    ignore_checks: self.ignore_checks,
                }
                .run_against_rpc_server(global_args, Some(config))
                .await?
<<<<<<< HEAD
                .try_into_res()?
=======
                .into_result()
                .expect("the value (hash) is expected because it should always be available since build-only is a shared parameter")
>>>>>>> 199a88a0
            };
            hex::encode(hash)
        } else {
            self.wasm_hash
                .as_ref()
                .ok_or(Error::WasmNotProvided)?
                .to_string()
        };

        let wasm_hash = Hash(utils::contract_id_from_str(&wasm_hash).map_err(|e| {
            Error::CannotParseWasmHash {
                wasm_hash: wasm_hash.clone(),
                error: e,
            }
        })?);
        let network = config.get_network()?;
        let salt: [u8; 32] = match &self.salt {
            Some(h) => soroban_spec_tools::utils::padded_hex_from_str(h, 32)
                .map_err(|_| Error::CannotParseSalt { salt: h.clone() })?
                .try_into()
                .map_err(|_| Error::CannotParseSalt { salt: h.clone() })?,
            None => rand::thread_rng().gen::<[u8; 32]>(),
        };

        let client = Client::new(&network.rpc_url)?;
        client
            .verify_network_passphrase(Some(&network.network_passphrase))
            .await?;
        let key = config.key_pair()?;

        // Get the account sequence number
        let public_strkey =
            stellar_strkey::ed25519::PublicKey(key.verifying_key().to_bytes()).to_string();

        let account_details = client.get_account(&public_strkey).await?;
        let sequence: i64 = account_details.seq_num.into();
        let (txn, contract_id) = build_create_contract_tx(
            wasm_hash,
            sequence + 1,
            self.fee.fee,
            &network.network_passphrase,
            salt,
            &key,
        )?;
        if self.fee.build_only {
<<<<<<< HEAD
            return Ok(TxnResult::from_xdr(&txn)?);
        }

        let txn = client.create_assembled_transaction(&txn).await?;
        let txn = self.fee.apply_to_assembled_txn(txn)?;
        let txn = match txn {
            TxnResult::Xdr(raw) => return Ok(TxnResult::Xdr(raw)),
            TxnResult::Res(txn) => txn,
        };
=======
            return Ok(TxnResult::Txn(txn));
        }

        let txn = client.create_assembled_transaction(&txn).await?;
        let txn = self.fee.apply_to_assembled_txn(txn);
        if self.fee.sim_only {
            return Ok(TxnResult::Txn(txn.transaction().clone()));
        }
>>>>>>> 199a88a0
        let get_txn_resp = client
            .send_assembled_transaction(txn, &key, &[], &network.network_passphrase, None, None)
            .await?
            .try_into()?;
        if global_args.map_or(true, |a| !a.no_cache) {
            data::write(get_txn_resp, &network.rpc_uri()?)?;
        }
        Ok(TxnResult::Res(
            stellar_strkey::Contract(contract_id.0).to_string(),
        ))
    }
}

fn build_create_contract_tx(
    hash: Hash,
    sequence: i64,
    fee: u32,
    network_passphrase: &str,
    salt: [u8; 32],
    key: &ed25519_dalek::SigningKey,
) -> Result<(Transaction, Hash), Error> {
    let source_account = AccountId(PublicKey::PublicKeyTypeEd25519(
        key.verifying_key().to_bytes().into(),
    ));

    let contract_id_preimage = ContractIdPreimage::Address(ContractIdPreimageFromAddress {
        address: ScAddress::Account(source_account),
        salt: Uint256(salt),
    });
    let contract_id = get_contract_id(contract_id_preimage.clone(), network_passphrase)?;

    let op = Operation {
        source_account: None,
        body: OperationBody::InvokeHostFunction(InvokeHostFunctionOp {
            host_function: HostFunction::CreateContract(CreateContractArgs {
                contract_id_preimage,
                executable: ContractExecutable::Wasm(hash),
            }),
            auth: VecM::default(),
        }),
    };
    let tx = Transaction {
        source_account: MuxedAccount::Ed25519(Uint256(key.verifying_key().to_bytes())),
        fee,
        seq_num: SequenceNumber(sequence),
        cond: Preconditions::None,
        memo: Memo::None,
        operations: vec![op].try_into()?,
        ext: TransactionExt::V0,
    };

    Ok((tx, Hash(contract_id.into())))
}

#[cfg(test)]
mod tests {
    use super::*;

    #[test]
    fn test_build_create_contract() {
        let hash = hex::decode("0000000000000000000000000000000000000000000000000000000000000000")
            .unwrap()
            .try_into()
            .unwrap();
        let result = build_create_contract_tx(
            Hash(hash),
            300,
            1,
            "Public Global Stellar Network ; September 2015",
            [0u8; 32],
            &utils::parse_secret_key("SBFGFF27Y64ZUGFAIG5AMJGQODZZKV2YQKAVUUN4HNE24XZXD2OEUVUP")
                .unwrap(),
        );

        assert!(result.is_ok());
    }
}<|MERGE_RESOLUTION|>--- conflicted
+++ resolved
@@ -18,11 +18,7 @@
     config::data,
     contract::{self, id::wasm::get_contract_id},
     global, network,
-<<<<<<< HEAD
-    txn_result::{self, TxnResult},
-=======
     txn_result::TxnResult,
->>>>>>> 199a88a0
     NetworkRunnable,
 };
 use crate::{
@@ -99,8 +95,6 @@
     #[error(transparent)]
     WasmId(#[from] contract::id::wasm::Error),
     #[error(transparent)]
-    TxnResult(#[from] txn_result::Error),
-    #[error(transparent)]
     Data(#[from] data::Error),
     #[error(transparent)]
     Network(#[from] network::Error),
@@ -131,29 +125,16 @@
             let hash = if self.fee.build_only {
                 wasm::Args { wasm: wasm.clone() }.hash()?
             } else {
-<<<<<<< HEAD
-                let mut fee = self.fee.clone();
-                fee.build_only = false;
-                install::Cmd {
-                    wasm: wasm::Args { wasm: wasm.clone() },
-                    config: config.clone(),
-                    fee,
-=======
                 install::Cmd {
                     wasm: wasm::Args { wasm: wasm.clone() },
                     config: config.clone(),
                     fee: self.fee.clone(),
->>>>>>> 199a88a0
                     ignore_checks: self.ignore_checks,
                 }
                 .run_against_rpc_server(global_args, Some(config))
                 .await?
-<<<<<<< HEAD
-                .try_into_res()?
-=======
                 .into_result()
                 .expect("the value (hash) is expected because it should always be available since build-only is a shared parameter")
->>>>>>> 199a88a0
             };
             hex::encode(hash)
         } else {
@@ -199,17 +180,6 @@
             &key,
         )?;
         if self.fee.build_only {
-<<<<<<< HEAD
-            return Ok(TxnResult::from_xdr(&txn)?);
-        }
-
-        let txn = client.create_assembled_transaction(&txn).await?;
-        let txn = self.fee.apply_to_assembled_txn(txn)?;
-        let txn = match txn {
-            TxnResult::Xdr(raw) => return Ok(TxnResult::Xdr(raw)),
-            TxnResult::Res(txn) => txn,
-        };
-=======
             return Ok(TxnResult::Txn(txn));
         }
 
@@ -218,7 +188,6 @@
         if self.fee.sim_only {
             return Ok(TxnResult::Txn(txn.transaction().clone()));
         }
->>>>>>> 199a88a0
         let get_txn_resp = client
             .send_assembled_transaction(txn, &key, &[], &network.network_passphrase, None, None)
             .await?
