--- conflicted
+++ resolved
@@ -3,20 +3,11 @@
     budget::Budget,
     storage::Storage,
     xdr::{
-<<<<<<< HEAD
-        AccountId, AlphaNum12, AlphaNum4, Asset, AssetCode12, AssetCode4, ContractDataDurability,
-        ContractEntryBodyType, ContractExecutable, ContractIdPreimage, CreateContractArgs,
-        Error as XdrError, Hash, HashIdPreimage, HashIdPreimageContractId, HostFunction,
-        InvokeHostFunctionOp, LedgerKey::ContractData, LedgerKeyContractData, Memo, MuxedAccount,
-        Operation, OperationBody, Preconditions, PublicKey, ScAddress, ScVal, SequenceNumber,
-        Transaction, TransactionExt, Uint256, VecM, WriteXdr,
-=======
         Asset, ContractDataDurability, ContractEntryBodyType, ContractExecutable,
         ContractIdPreimage, CreateContractArgs, Error as XdrError, Hash, HostFunction,
         InvokeHostFunctionOp, LedgerKey::ContractData, LedgerKeyContractData, Memo, MuxedAccount,
         Operation, OperationBody, Preconditions, ScAddress, ScVal, SequenceNumber, Transaction,
         TransactionExt, Uint256, VecM,
->>>>>>> c0de8f9d
     },
     Host, HostError,
 };
@@ -154,23 +145,6 @@
     }
 }
 
-<<<<<<< HEAD
-fn get_contract_id(asset: &Asset, network_passphrase: &str) -> Result<Hash, Error> {
-    let network_id = Hash(
-        Sha256::digest(network_passphrase.as_bytes())
-            .try_into()
-            .unwrap(),
-    );
-    let preimage = HashIdPreimage::ContractId(HashIdPreimageContractId {
-        network_id,
-        contract_id_preimage: ContractIdPreimage::Asset(asset.clone()),
-    });
-    let preimage_xdr = preimage.to_xdr()?;
-    Ok(Hash(Sha256::digest(preimage_xdr).into()))
-}
-
-=======
->>>>>>> c0de8f9d
 fn build_wrap_token_tx(
     asset: &Asset,
     contract_id: &Hash,
