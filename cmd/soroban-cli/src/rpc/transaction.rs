--- conflicted
+++ resolved
@@ -1,7 +1,7 @@
 use ed25519_dalek::Signer;
 use sha2::{Digest, Sha256};
 use soroban_env_host::xdr::{
-    AccountId, Hash, HashIdPreimage, HashIdPreimageSorobanAuthorization,
+    AccountId, DiagnosticEvent, Hash, HashIdPreimage, HashIdPreimageSorobanAuthorization,
     OperationBody, PublicKey, ReadXdr, ScAddress, ScMap, ScSymbol, ScVal,
     SorobanAddressCredentials, SorobanAuthorizationEntry, SorobanCredentials,
     SorobanTransactionData, Transaction, TransactionExt, Uint256, VecM, WriteXdr,
@@ -27,8 +27,6 @@
         });
     }
 
-<<<<<<< HEAD
-=======
     // TODO: Should we keep this?
     let events = simulation
         .events
@@ -36,7 +34,6 @@
         .map(DiagnosticEvent::from_xdr_base64)
         .collect::<Result<Vec<_>, _>>()?;
 
->>>>>>> 2989a3be
     let transaction_data = SorobanTransactionData::from_xdr_base64(&simulation.transaction_data)?;
 
     let mut op = tx.operations[0].clone();
@@ -64,16 +61,6 @@
                 body.auth = auths[0].clone();
             }
         }
-<<<<<<< HEAD
-=======
-        OperationBody::BumpFootprintExpiration(_) | OperationBody::RestoreFootprint(_) => {
-            Vec::new()
-        }
-        _ => return Err(Error::UnsupportedOperationType),
-    };
-    if let Some(log) = log_events {
-        log(&transaction_data.resources.footprint, &auths, &events, None);
->>>>>>> 2989a3be
     }
 
     // update the fees of the actual transaction to meet the minimum resource fees.
