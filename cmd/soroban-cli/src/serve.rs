use std::collections::HashMap;
use std::{convert::Infallible, fmt::Debug, io, net::SocketAddr, path::PathBuf, rc::Rc, sync::Arc};

use clap::Parser;
use hex::FromHexError;
use serde_json::{json, Value};
use sha2::{Digest, Sha256};
use soroban_env_host::xdr::{AccountId, MuxedAccount, Operation, PublicKey};
use soroban_env_host::{
    budget::Budget,
    storage::Storage,
    xdr::{
        self, Error as XdrError, FeeBumpTransactionInnerTx, HostFunction, LedgerEntryData,
        LedgerKey, LedgerKeyContractData, OperationBody, ReadXdr, ScHostStorageErrorCode, ScObject,
        ScStatus, ScVal, TransactionEnvelope, WriteXdr,
    },
    Host, HostError,
};
use stellar_strkey::StrkeyPublicKeyEd25519;
use tokio::sync::Mutex;
use warp::{http::Response, Filter};

use crate::network::SANDBOX_NETWORK_PASSPHRASE;
use crate::strval;
use crate::utils::{self, create_ledger_footprint};
use crate::{jsonrpc, HEADING_SANDBOX};

#[derive(Parser, Debug)]
pub struct Cmd {
    /// Port to listen for requests on.
    #[clap(long, default_value("8000"))]
    port: u16,

    /// File to persist ledger state
    #[clap(
        long,
        parse(from_os_str),
        default_value(".soroban/ledger.json"),
        env = "SOROBAN_LEDGER_FILE",
        help_heading = HEADING_SANDBOX,
    )]
    ledger_file: PathBuf,
}

#[derive(thiserror::Error, Debug)]
pub enum Error {
    #[error("io")]
    Io(#[from] io::Error),
    #[error("strval")]
    StrVal(#[from] strval::Error),
    #[error("xdr")]
    Xdr(#[from] XdrError),
    #[error("host")]
    Host(#[from] HostError),
    #[error("snapshot")]
    Snapshot(#[from] soroban_ledger_snapshot::Error),
    #[error("serde")]
    Serde(#[from] serde_json::Error),
    #[error("unsupported transaction: {message}")]
    UnsupportedTransaction { message: String },
    #[error("hex")]
    FromHex(#[from] FromHexError),
    #[error("unknownmethod")]
    UnknownMethod,
}

#[derive(serde::Serialize, serde::Deserialize, Debug)]
#[serde(rename_all = "snake_case")]
#[serde(untagged)]
enum Requests {
    NoArg(),
    GetContractData((String, String)),
    StringArg(Box<[String]>),
}

impl Cmd {
    pub async fn run(&self) -> Result<(), Error> {
        let ledger_file = Arc::new(self.ledger_file.clone());
        let with_ledger_file = warp::any().map(move || ledger_file.clone());

        // Just track in-flight transactions in-memory for sandbox for now. Simple.
        let transaction_status_map: Arc<Mutex<HashMap<String, Value>>> =
            Arc::new(Mutex::new(HashMap::new()));
        let with_transaction_status_map = warp::any().map(move || transaction_status_map.clone());

        let jsonrpc_route = warp::post()
            .and(warp::path!("soroban" / "rpc"))
            .and(warp::body::json())
            .and(with_ledger_file)
            .and(with_transaction_status_map)
            .and_then(handler);

        // Allow access from all remote sites when we are in local sandbox mode. (Always for now)
        let cors = warp::cors()
            .allow_any_origin()
            .allow_credentials(true)
            .allow_headers(vec![
                "Accept",
                "Access-Control-Request-Headers",
                "Access-Control-Request-Method",
                "Content-Length",
                "Content-Type",
                "Encoding",
                "Origin",
                "Referer",
                "Sec-Fetch-Mode",
                "User-Agent",
                "X-Client-Name",
                "X-Client-Version",
            ])
            .allow_methods(vec!["GET", "POST"]);
        let routes = jsonrpc_route.with(cors);

        let addr: SocketAddr = ([127, 0, 0, 1], self.port).into();
        println!("Listening on: {addr}/soroban/rpc");
        warp::serve(routes).run(addr).await;
        Ok(())
    }
}

async fn handler(
    request: jsonrpc::Request<Requests>,
    ledger_file: Arc<PathBuf>,
    transaction_status_map: Arc<Mutex<HashMap<String, Value>>>,
) -> Result<impl warp::Reply, Infallible> {
    let resp = Response::builder()
        .status(200)
        .header("content-type", "application/json; charset=utf-8");
    if request.jsonrpc != "2.0" {
        return Ok(resp.body(
            json!({
                "jsonrpc": "2.0",
                "id": &request.id,
                "error": {
                    "code":-32600,
                    "message": "Invalid jsonrpc value in request",
                },
            })
            .to_string(),
        ));
    }
    let result = match (request.method.as_str(), request.params) {
        ("getAccount", Some(Requests::StringArg(b))) => get_account(b),
        ("getHealth", Some(Requests::NoArg()) | None) => Ok(get_health()),
        ("getContractData", Some(Requests::GetContractData((contract_id, key)))) => {
            get_contract_data(&contract_id, key, &ledger_file)
        }
        ("getLedgerEntry", Some(Requests::StringArg(key))) => get_ledger_entry(key, &ledger_file),
        ("getTransactionStatus", Some(Requests::StringArg(b))) => {
            get_transaction_status(&transaction_status_map, b).await
        }
        ("simulateTransaction", Some(Requests::StringArg(b))) => {
            simulate_transaction(&ledger_file, b)
        }
        ("sendTransaction", Some(Requests::StringArg(b))) => {
            send_transaction(&ledger_file, &transaction_status_map, b).await
        }
        _ => Err(Error::UnknownMethod),
    };
    let r = reply(&request.id, result);
    Ok(resp.body(serde_json::to_string(&r).unwrap_or_else(|_| {
        json!({
            "jsonrpc": "2.0",
            "id": &request.id,
            "error": {
                "code":-32603,
                "message": "Internal server error",
            },
        })
        .to_string()
    })))
}

fn reply(
    id: &Option<jsonrpc::Id>,
    result: Result<Value, Error>,
) -> jsonrpc::Response<Value, Value> {
    match result {
        Ok(res) => jsonrpc::Response::Ok(jsonrpc::ResultResponse {
            jsonrpc: "2.0".to_string(),
            id: id.as_ref().unwrap_or(&jsonrpc::Id::Null).clone(),
            result: res,
        }),
        Err(err) => {
            eprintln!("err: {err:?}");
            jsonrpc::Response::Err(jsonrpc::ErrorResponse {
                jsonrpc: "2.0".to_string(),
                id: id.as_ref().unwrap_or(&jsonrpc::Id::Null).clone(),
                error: jsonrpc::ErrorResponseError {
                    code: match err {
                        Error::Serde(_) => -32700,
                        Error::UnknownMethod => -32601,
                        _ => -32603,
                    },
                    message: err.to_string(),
                    data: None,
                },
            })
        }
    }
}

fn get_contract_data(
    contract_id_hex: &str,
    key_xdr: String,
    ledger_file: &PathBuf,
) -> Result<Value, Error> {
    // Initialize storage and host
    let state = utils::ledger_snapshot_read_or_default(ledger_file)?;
    let contract_id: [u8; 32] = utils::id_from_str(&contract_id_hex.to_string())?;
    let key = ScVal::from_xdr_base64(key_xdr)?;

    let snap = Rc::new(state);
    let mut storage = Storage::with_recording_footprint(snap);
    let ledger_entry = storage.get(
        &LedgerKey::ContractData(LedgerKeyContractData {
            contract_id: xdr::Hash(contract_id),
            key,
        }),
        &soroban_env_host::budget::Budget::default(),
    )?;

    let value = if let LedgerEntryData::ContractData(entry) = ledger_entry.data {
        entry.val
    } else {
        unreachable!();
    };

    Ok(json!({
        "xdr": value.to_xdr_base64()?,
        "lastModifiedLedgerSeq": ledger_entry.last_modified_ledger_seq,
        // TODO: Find "real" ledger seq number here
        "latestLedger": 1,
    }))
}

fn get_ledger_entry(k: Box<[String]>, ledger_file: &PathBuf) -> Result<Value, Error> {
    if let Some(key_xdr) = k.into_vec().first() {
        // Initialize storage and host
        let state = utils::ledger_snapshot_read_or_default(ledger_file).map_err(Error::Snapshot)?;
        let key = LedgerKey::from_xdr_base64(key_xdr)?;

        let snap = Rc::new(state);
        let mut storage = Storage::with_recording_footprint(snap);
        let ledger_entry = storage.get(&key, &soroban_env_host::budget::Budget::default())?;

        Ok(json!({
            "xdr": ledger_entry.data.to_xdr_base64()?,
            "lastModifiedLedgerSeq": ledger_entry.last_modified_ledger_seq,
            // TODO: Find "real" ledger seq number here
            "latestLedger": 1,
        }))
    } else {
        Err(Error::Xdr(XdrError::Invalid))
    }
}

fn parse_transaction(
    txn_xdr: &str,
    passphrase: &str,
) -> Result<(AccountId, [u8; 32], Vec<ScVal>), Error> {
    // Parse and validate the txn
    let transaction = TransactionEnvelope::from_xdr_base64(txn_xdr)?;
    let hash = hash_transaction_in_envelope(&transaction, passphrase)?;
    let ops = match &transaction {
        TransactionEnvelope::TxV0(envelope) => &envelope.tx.operations,
        TransactionEnvelope::Tx(envelope) => &envelope.tx.operations,
        TransactionEnvelope::TxFeeBump(envelope) => {
            let FeeBumpTransactionInnerTx::Tx(tx_envelope) = &envelope.tx.inner_tx;
            &tx_envelope.tx.operations
        }
    };
    if ops.len() != 1 {
        return Err(Error::UnsupportedTransaction {
            message: "Must only have one operation".to_string(),
        });
    }
    let op = ops.first().ok_or(Error::Xdr(XdrError::Invalid))?;
    let source_account = parse_op_source_account(&transaction, op);
    let body = if let OperationBody::InvokeHostFunction(b) = &op.body {
        b
    } else {
        return Err(Error::UnsupportedTransaction {
            message: "Operation must be invokeHostFunction".to_string(),
        });
    };

    // TODO: Support creating contracts and token wrappers here as well.
    let parameters = if let HostFunction::InvokeContract(p) = &body.function {
        p
    } else {
        return Err(Error::UnsupportedTransaction {
            message: "Function must be invokeContract".to_string(),
        });
    };

    if parameters.len() < 2 {
        return Err(Error::UnsupportedTransaction {
            message: "Function must have at least 2 parameters".to_string(),
        });
    };

    let contract_xdr = parameters.get(0).ok_or(Error::UnsupportedTransaction {
        message: "First parameter must be the contract id".to_string(),
    })?;
    let method_xdr = parameters.get(1).ok_or(Error::UnsupportedTransaction {
        message: "Second parameter must be the contract method".to_string(),
    })?;
    let (_, params) = parameters.split_at(2);

    let contract_id: [u8; 32] = if let ScVal::Object(Some(ScObject::Bytes(bytes))) = contract_xdr {
        bytes
            .as_slice()
            .try_into()
            .map_err(|_| Error::UnsupportedTransaction {
                message: "Could not parse contract id".to_string(),
            })?
    } else {
        return Err(Error::UnsupportedTransaction {
            message: "Could not parse contract id".to_string(),
        });
    };

    // TODO: Figure out and enforce the expected type here. For now, handle both a symbol and a
    // binary. The cap says binary, but other implementations use symbol.
    let method: String = if let ScVal::Object(Some(ScObject::Bytes(bytes))) = method_xdr {
        bytes
            .try_into()
            .map_err(|_| Error::UnsupportedTransaction {
                message: "Could not parse contract method".to_string(),
            })?
    } else if let ScVal::Symbol(bytes) = method_xdr {
        bytes
            .try_into()
            .map_err(|_| Error::UnsupportedTransaction {
                message: "Could not parse contract method".to_string(),
            })?
    } else {
        return Err(Error::UnsupportedTransaction {
            message: "Could not parse contract method".to_string(),
        });
    };

    let mut complete_args = vec![
        ScVal::Object(Some(ScObject::Bytes(contract_id.try_into()?))),
        ScVal::Symbol(method.try_into()?),
    ];
    complete_args.extend_from_slice(params);

    Ok((source_account, hash, complete_args))
}

fn execute_transaction(
    source_account: AccountId,
    args: &Vec<ScVal>,
    ledger_file: &PathBuf,
    commit: bool,
) -> Result<Value, Error> {
    // Initialize storage and host
    let mut state = utils::ledger_snapshot_read_or_default(ledger_file).map_err(Error::Snapshot)?;

    let snap = Rc::new(state.clone());
    let storage = Storage::with_recording_footprint(snap);
    let h = Host::with_storage_and_budget(storage, Budget::default());

    h.set_source_account(source_account);

    let mut ledger_info = state.ledger_info();
    ledger_info.sequence_number += 1;
    ledger_info.timestamp += 5;
    h.set_ledger_info(ledger_info);

    // TODO: Check the parameters match the contract spec, or return a helpful error message

    // TODO: Handle installing code and creating contracts here as well
    let res = h.invoke_function(HostFunction::InvokeContract(args.try_into()?))?;

    state.update(&h);

    let (storage, budget, _) = h.try_finish().map_err(|_h| {
        HostError::from(ScStatus::HostStorageError(
            ScHostStorageErrorCode::UnknownError,
        ))
    })?;

    // Calculate the budget usage
    let mut cost = serde_json::Map::new();
    cost.insert(
        "cpuInsns".to_string(),
        Value::String(budget.get_cpu_insns_count().to_string()),
    );
    cost.insert(
        "memBytes".to_string(),
        Value::String(budget.get_mem_bytes_count().to_string()),
    );
    // TODO: Include these extra costs. Figure out the rust type conversions.
    // for cost_type in CostType::variants() {
    //     m.insert(cost_type, b.get_input(*cost_type));
    // }

    // Calculate the storage footprint
    let footprint = create_ledger_footprint(&storage.footprint);

    if commit {
<<<<<<< HEAD
        snapshot::commit(state.1, &ledger_info, &storage.map, ledger_file)?;
=======
        state.write_file(ledger_file).map_err(Error::Snapshot)?;
>>>>>>> 8b804991
    }

    Ok(json!({
        "cost": cost,
        "footprint": footprint.to_xdr_base64()?,
        "results": vec![
            json!({ "xdr": res.to_xdr_base64()? })
        ],
        // TODO: Find "real" ledger seq number here
        "latestLedger": 1,
    }))
}

fn hash_transaction_in_envelope(
    envelope: &TransactionEnvelope,
    passphrase: &str,
) -> Result<[u8; 32], Error> {
    let tagged_transaction = match envelope {
        TransactionEnvelope::TxV0(envelope) => {
            xdr::TransactionSignaturePayloadTaggedTransaction::Tx(xdr::Transaction {
                source_account: xdr::MuxedAccount::Ed25519(
                    envelope.tx.source_account_ed25519.clone(),
                ),
                fee: envelope.tx.fee,
                seq_num: envelope.tx.seq_num.clone(),
                cond: match envelope.tx.time_bounds.clone() {
                    None => xdr::Preconditions::None,
                    Some(time_bounds) => xdr::Preconditions::Time(time_bounds),
                },
                memo: envelope.tx.memo.clone(),
                operations: envelope.tx.operations.clone(),
                ext: xdr::TransactionExt::V0,
            })
        }
        TransactionEnvelope::Tx(envelope) => {
            xdr::TransactionSignaturePayloadTaggedTransaction::Tx(envelope.tx.clone())
        }
        TransactionEnvelope::TxFeeBump(envelope) => {
            xdr::TransactionSignaturePayloadTaggedTransaction::TxFeeBump(envelope.tx.clone())
        }
    };

    // trim spaces from passphrase
    // Check if network passpharse is empty

    let network_id = xdr::Hash(hash_bytes(passphrase.as_bytes().to_vec()));
    let payload = xdr::TransactionSignaturePayload {
        network_id,
        tagged_transaction,
    };
    let tx_bytes = payload.to_xdr()?;

    // hash it
    Ok(hash_bytes(tx_bytes))
}

fn hash_bytes(b: Vec<u8>) -> [u8; 32] {
    let mut output: [u8; 32] = [
        0, 0, 0, 0, 0, 0, 0, 0, 0, 0, 0, 0, 0, 0, 0, 0, 0, 0, 0, 0, 0, 0, 0, 0, 0, 0, 0, 0, 0, 0,
        0, 0,
    ];
    let mut hasher = Sha256::new();
    hasher.update(b);
    output.copy_from_slice(&hasher.finalize());
    output
}

fn get_account(b: Box<[String]>) -> Result<Value, Error> {
    if let Some(address) = b.into_vec().first() {
        if let Ok(_key) = StrkeyPublicKeyEd25519::from_string(address) {
            Ok(json!({
                "id": address,
                "sequence": "1", // TODO: Increment and persist this in sendTransaction.
                // TODO: Include balances
                // "balances": vec![],
            }))
        } else {
            Err(Error::Xdr(XdrError::Invalid))
        }
    } else {
        Err(Error::Xdr(XdrError::Invalid))
    }
}

fn get_health() -> Value {
    json!({
        "status": "healthy",
    })
}

async fn get_transaction_status(
    transaction_status_map: &Mutex<HashMap<String, Value>>,
    b: Box<[String]>,
) -> Result<Value, Error> {
    if let Some(hash) = b.into_vec().first() {
        let m = transaction_status_map.lock().await;
        let status = m.get(hash);
        Ok(match status {
            Some(status) => status.clone(),
            None => json!({
                "error": {
                    "code":404,
                    "message": "Transaction not found",
                },
            }),
        })
    } else {
        Err(Error::Xdr(XdrError::Invalid))
    }
}

fn simulate_transaction(ledger_file: &PathBuf, b: Box<[String]>) -> Result<Value, Error> {
    if let Some(txn_xdr) = b.into_vec().first() {
        parse_transaction(txn_xdr, SANDBOX_NETWORK_PASSPHRASE)
            // Execute and do NOT commit
            .and_then(|(source_account, _, args)| {
                execute_transaction(source_account, &args, ledger_file, false)
            })
    } else {
        Err(Error::Xdr(XdrError::Invalid))
    }
}

async fn send_transaction(
    ledger_file: &PathBuf,
    transaction_status_map: &Mutex<HashMap<String, Value>>,
    b: Box<[String]>,
) -> Result<Value, Error> {
    if let Some(txn_xdr) = b.into_vec().first() {
        // TODO: Format error object output if txn is invalid
        let mut m = transaction_status_map.lock().await;
        parse_transaction(txn_xdr, SANDBOX_NETWORK_PASSPHRASE).map(
            |(source_account, hash, args)| {
                let id = hex::encode(hash);
                // Execute and commit
                let result = execute_transaction(source_account, &args, ledger_file, true);
                // Add it to our status tracker
                m.insert(
                    id.clone(),
                    match result {
                        Ok(result) => {
                            if let Value::Object(mut o) = result {
                                o.insert("id".to_string(), Value::String(id.to_string()));
                                o.insert(
                                    "status".to_string(),
                                    Value::String("success".to_string()),
                                );
                                Value::Object(o)
                            } else {
                                panic!("Expected object");
                            }
                        }
                        Err(err) => {
                            eprintln!("error: {err:?}");
                            json!({
                                "id": id,
                                "status": "error",
                                "error": {
                                    "code":-32603,
                                    "message": "Internal server error",
                                },
                            })
                        }
                    },
                );
                // Return the hash
                json!({ "id": id, "status": "pending" })
            },
        )
    } else {
        Err(Error::Xdr(XdrError::Invalid))
    }
}

fn parse_op_source_account(transaction: &TransactionEnvelope, op: &Operation) -> AccountId {
    if let Some(source_account) = &op.source_account {
        parse_muxed_account(source_account)
    } else {
        match transaction {
            TransactionEnvelope::TxV0(envelope) => AccountId(PublicKey::PublicKeyTypeEd25519(
                envelope.tx.source_account_ed25519.clone(),
            )),
            TransactionEnvelope::Tx(envelope) => parse_muxed_account(&envelope.tx.source_account),
            TransactionEnvelope::TxFeeBump(envelope) => {
                let FeeBumpTransactionInnerTx::Tx(tx_envelope) = &envelope.tx.inner_tx;
                parse_muxed_account(&tx_envelope.tx.source_account)
            }
        }
    }
}

fn parse_muxed_account(muxed_account: &MuxedAccount) -> AccountId {
    AccountId(PublicKey::PublicKeyTypeEd25519(match muxed_account {
        xdr::MuxedAccount::Ed25519(a) => a.clone(),
        xdr::MuxedAccount::MuxedEd25519(a) => a.ed25519.clone(),
    }))
}<|MERGE_RESOLUTION|>--- conflicted
+++ resolved
@@ -402,11 +402,7 @@
     let footprint = create_ledger_footprint(&storage.footprint);
 
     if commit {
-<<<<<<< HEAD
-        snapshot::commit(state.1, &ledger_info, &storage.map, ledger_file)?;
-=======
         state.write_file(ledger_file).map_err(Error::Snapshot)?;
->>>>>>> 8b804991
     }
 
     Ok(json!({
