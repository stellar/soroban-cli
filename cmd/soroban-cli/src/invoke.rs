use std::num::ParseIntError;
use std::path::PathBuf;
use std::{fmt::Debug, fs, io, rc::Rc};

use clap::Parser;
use hex::FromHexError;
use soroban_env_host::xdr::{
    self, ContractCodeEntry, ContractDataEntry, InvokeHostFunctionOp, LedgerEntryData,
    LedgerFootprint, LedgerKey, LedgerKeyAccount, LedgerKeyContractCode, LedgerKeyContractData,
    Memo, MuxedAccount, Operation, OperationBody, Preconditions, ScContractCode, ScStatic, ScVec,
    SequenceNumber, Transaction, TransactionEnvelope, TransactionExt, VecM,
};
use soroban_env_host::{
    budget::{Budget, CostType},
    events::HostEvent,
    storage::Storage,
    xdr::{
        AccountId, Error as XdrError, HostFunction, PublicKey, ReadXdr, ScHostStorageErrorCode,
        ScObject, ScSpecEntry, ScStatus, ScVal, Uint256,
    },
    Host, HostError,
};
use soroban_spec::read::FromWasmError;
use stellar_strkey::StrkeyPublicKeyEd25519;

use crate::rpc::Client;
use crate::utils::{create_ledger_footprint, default_account_ledger_entry};
use crate::{
    rpc, snapshot,
    strval::{self, StrValError},
    utils,
};
use crate::{HEADING_RPC, HEADING_SANDBOX};

#[derive(Parser, Debug)]
pub struct Cmd {
    /// Contract ID to invoke
    #[clap(long = "id")]
    contract_id: String,
    /// WASM file of the contract to invoke (if using sandbox will deploy this file)
    #[clap(long, parse(from_os_str))]
    wasm: Option<std::path::PathBuf>,
    /// Function name to execute
    #[clap(long = "fn")]
    function: String,
    /// Argument to pass to the function
    #[clap(long = "arg", value_name = "arg", multiple = true)]
    args: Vec<String>,
    /// Argument to pass to the function (base64-encoded xdr)
    #[clap(long = "arg-xdr", value_name = "arg-xdr", multiple = true)]
    args_xdr: Vec<String>,
    /// File containing JSON Argument to pass to the function
    #[clap(long, multiple = true)]
    args_file: Vec<PathBuf>,
    /// File containing argument to pass to the function (base64-encoded xdr)
    #[clap(long, multiple = true)]
    args_xdr_file: Vec<PathBuf>,
    /// Output the cost execution to stderr
    #[clap(long = "cost")]
    cost: bool,
    /// Output the footprint to stderr
    #[clap(long = "footprint")]
    footprint: bool,

    /// Account ID to invoke as
    #[clap(
        long = "account",
        default_value = "GAAAAAAAAAAAAAAAAAAAAAAAAAAAAAAAAAAAAAAAAAAAAAAAAAAAAWHF",
        conflicts_with = "rpc-url",
        help_heading = HEADING_SANDBOX,
    )]
    account_id: StrkeyPublicKeyEd25519,
    /// File to persist ledger state
    #[clap(
        long,
        parse(from_os_str),
        default_value(".soroban/ledger.json"),
        conflicts_with = "rpc-url",
        env = "SOROBAN_LEDGER_FILE",
        help_heading = HEADING_SANDBOX,
    )]
    ledger_file: std::path::PathBuf,

    /// Secret 'S' key used to sign the transaction sent to the rpc server
    #[clap(
        long = "secret-key",
        requires = "rpc-url",
        env = "SOROBAN_SECRET_KEY",
        help_heading = HEADING_RPC,
    )]
    secret_key: Option<String>,
    /// RPC server endpoint
    #[clap(
        long,
        conflicts_with = "account-id",
        requires = "secret-key",
        requires = "network-passphrase",
        env = "SOROBAN_RPC_URL",
        help_heading = HEADING_RPC,
    )]
    rpc_url: Option<String>,
    /// Network passphrase to sign the transaction sent to the rpc server
    #[clap(
        long = "network-passphrase",
        requires = "rpc-url",
        env = "SOROBAN_NETWORK_PASSPHRASE",
        help_heading = HEADING_RPC,
    )]
    network_passphrase: Option<String>,
}

#[derive(thiserror::Error, Debug)]
pub enum Error {
    #[error("parsing argument {arg}: {error}")]
    CannotParseArg { arg: String, error: StrValError },
    #[error("parsing XDR arg {arg}: {error}")]
    CannotParseXdrArg { arg: String, error: XdrError },
    #[error("cannot add contract to ledger entries: {0}")]
    CannotAddContractToLedgerEntries(XdrError),
    #[error(transparent)]
    // TODO: the Display impl of host errors is pretty user-unfriendly
    //       (it just calls Debug). I think we can do better than that
    Host(#[from] HostError),
    #[error("reading file {filepath}: {error}")]
    CannotReadLedgerFile {
        filepath: std::path::PathBuf,
        error: snapshot::Error,
    },
    #[error("reading file {filepath}: {error}")]
    CannotReadContractFile {
        filepath: std::path::PathBuf,
        error: io::Error,
    },
    #[error("committing file {filepath}: {error}")]
    CannotCommitLedgerFile {
        filepath: std::path::PathBuf,
        error: snapshot::Error,
    },
    #[error("cannot parse contract ID {contract_id}: {error}")]
    CannotParseContractId {
        contract_id: String,
        error: FromHexError,
    },
    #[error("function {0} was not found in the contract")]
    FunctionNotFoundInContractSpec(String),
    #[error("parsing contract spec: {0}")]
    CannotParseContractSpec(FromWasmError),
    #[error("unexpected number of arguments: {provided} (function {function} expects {expected} argument(s))")]
    UnexpectedArgumentCount {
        provided: usize,
        expected: usize,
        function: String,
    },
    #[error("function name {0} is too long")]
    FunctionNameTooLong(String),
    #[error("argument count ({current}) surpasses maximum allowed count ({maximum})")]
    MaxNumberOfArgumentsReached { current: usize, maximum: usize },
    #[error("cannot print result {result:?}: {error}")]
    CannotPrintResult { result: ScVal, error: StrValError },
    #[error("xdr processing error: {0}")]
    Xdr(#[from] XdrError),
    #[error("error parsing int: {0}")]
    ParseIntError(#[from] ParseIntError),
    #[error("cannot parse secret key")]
    CannotParseSecretKey,
    #[error(transparent)]
    Rpc(#[from] rpc::Error),
    #[error("unexpected contract code data type: {0:?}")]
    UnexpectedContractCodeDataType(LedgerEntryData),
    #[error("missing transaction result")]
    MissingTransactionResult,
    #[error("args file error {0}")]
    ArgsFile(std::path::PathBuf),
}

#[derive(Clone, Debug)]
enum Arg {
    Arg(String),
    ArgXdr(String),
}

impl Cmd {
    fn build_host_function_parameters(
        &self,
        contract_id: [u8; 32],
        spec_entries: &[ScSpecEntry],
        arg_matches: &clap::ArgMatches,
    ) -> Result<ScVec, Error> {
        // Get the function spec from the contract code
        let spec = spec_entries
            .iter()
            .find_map(|e| {
                if let ScSpecEntry::FunctionV0(f) = e {
                    if f.name.to_string_lossy() == self.function {
                        return Some(f);
                    }
                }
                None
            })
            .ok_or_else(|| Error::FunctionNotFoundInContractSpec(self.function.clone()))?;

        // Re-assemble the function args, to match the order given on the command line
        let indexed_args: Vec<(usize, Arg)> = arg_matches
            .indices_of("args")
            .unwrap_or_default()
            .zip(self.args.iter())
            .map(|(a, b)| (a, Arg::Arg(b.to_string())))
            .collect();
        let indexed_args_xdr: Vec<(usize, Arg)> = arg_matches
            .indices_of("args-xdr")
            .unwrap_or_default()
            .zip(self.args_xdr.iter())
            .map(|(a, b)| (a, Arg::ArgXdr(b.to_string())))
            .collect();
        let indexed_args_files: Vec<(usize, Arg)> = arg_matches
            .indices_of("args-file")
            .unwrap_or_default()
            .zip(self.args_file.iter())
            .map(|(a, p)| {
                let b = std::fs::read_to_string(p).map_err(|_| Error::ArgsFile(p.clone()))?;
                Ok((a, Arg::Arg(b)))
            })
            .collect::<Result<_, Error>>()?;
        let indexed_args_xdr_files: Vec<(usize, Arg)> = arg_matches
            .indices_of("args-xdr-file")
            .unwrap_or_default()
            .zip(self.args_file.iter())
            .map(|(a, p)| {
                let b = std::fs::read_to_string(p).map_err(|_| Error::ArgsFile(p.clone()))?;
                Ok((a, Arg::ArgXdr(b)))
            })
            .collect::<Result<_, Error>>()?;

        let mut all_indexed_args: Vec<(usize, Arg)> = [
            indexed_args,
            indexed_args_xdr,
            indexed_args_files,
            indexed_args_xdr_files,
        ]
        .concat();
        all_indexed_args.sort_by(|a, b| a.0.cmp(&b.0));

        // Parse the function arguments
        let inputs = &spec.inputs;
        if all_indexed_args.len() != inputs.len() {
            return Err(Error::UnexpectedArgumentCount {
                provided: all_indexed_args.len(),
                expected: inputs.len(),
                function: self.function.clone(),
            });
        }

        let parsed_args = all_indexed_args
            .iter()
            .zip(inputs.iter())
            .map(|(arg, input)| match &arg.1 {
                Arg::ArgXdr(s) => ScVal::from_xdr_base64(s).map_err(|e| Error::CannotParseXdrArg {
                    arg: s.clone(),
                    error: e,
                }),
                Arg::Arg(s) => {
                    strval::from_string(s, &input.type_).map_err(|e| Error::CannotParseArg {
                        arg: s.clone(),
                        error: e,
                    })
                }
            })
            .collect::<Result<Vec<_>, _>>()?;

        // Add the contract ID and the function name to the arguments
        let mut complete_args = vec![
            ScVal::Object(Some(ScObject::Bytes(contract_id.try_into().unwrap()))),
            ScVal::Symbol(
                (&self.function)
                    .try_into()
                    .map_err(|_| Error::FunctionNameTooLong(self.function.clone()))?,
            ),
        ];
        complete_args.extend_from_slice(parsed_args.as_slice());
        let complete_args_len = complete_args.len();

        complete_args
            .try_into()
            .map_err(|_| Error::MaxNumberOfArgumentsReached {
                current: complete_args_len,
                maximum: ScVec::default().max_len(),
            })
    }

    pub async fn run(&self, matches: &clap::ArgMatches) -> Result<(), Error> {
<<<<<<< HEAD
=======
        let contract_id: [u8; 32] =
            utils::id_from_str(&self.contract_id).map_err(|e| Error::CannotParseContractId {
                contract_id: self.contract_id.clone(),
                error: e,
            })?;

>>>>>>> 36a0dd2f
        if self.rpc_url.is_some() {
            self.run_against_rpc_server(matches).await
        } else {
            self.run_in_sandbox(matches)
        }
    }

    async fn run_against_rpc_server(&self, matches: &clap::ArgMatches) -> Result<(), Error> {
        let contract_id = self.contract_id()?;
        let client = Client::new(self.rpc_url.as_ref().unwrap());
        let key = utils::parse_secret_key(self.secret_key.as_ref().unwrap())
            .map_err(|_| Error::CannotParseSecretKey)?;

        // Get the account sequence number
        let public_strkey = StrkeyPublicKeyEd25519(key.public.to_bytes()).to_string();
        let account_details = client.get_account(&public_strkey).await?;
        // TODO: create a cmdline parameter for the fee instead of simply using the minimum fee
        let fee: u32 = 100;
        let sequence = account_details.sequence.parse::<i64>()?;

        // Get the contract
        let spec_entries = if let Some(f) = &self.wasm {
            // Get the contract from a file
            let wasm = fs::read(f).map_err(|e| Error::CannotReadContractFile {
                filepath: f.clone(),
                error: e,
            })?;
            soroban_spec::read::from_wasm(&wasm).map_err(Error::CannotParseContractSpec)?
        } else {
            get_remote_contract_spec_entries(&client, &contract_id).await?
        };

        // Get the ledger footprint
        let host_function_params =
            self.build_host_function_parameters(contract_id, &spec_entries, matches)?;
        let tx_without_footprint = build_invoke_contract_tx(
            host_function_params.clone(),
            None,
            sequence + 1,
            fee,
            self.network_passphrase.as_ref().unwrap(),
            &key,
        )?;
        let simulation_response = client.simulate_transaction(&tx_without_footprint).await?;
        let footprint = LedgerFootprint::from_xdr_base64(simulation_response.footprint)?;

        if self.footprint {
            eprintln!("Footprint: {}", serde_json::to_string(&footprint).unwrap(),);
        }

        // Send the final transaction with the actual footprint
        let tx = build_invoke_contract_tx(
            host_function_params,
            Some(footprint),
            sequence + 1,
            fee,
            self.network_passphrase.as_ref().unwrap(),
            &key,
        )?;

        let results = client.send_transaction(&tx).await?;
        if results.is_empty() {
            return Err(Error::MissingTransactionResult);
        }
        let res = ScVal::from_xdr_base64(&results[0].xdr)?;
        let res_str = strval::to_string(&res).map_err(|e| Error::CannotPrintResult {
            result: res,
            error: e,
        })?;

        println!("{res_str}");
        // TODO: print cost

        Ok(())
    }

    fn run_in_sandbox(&self, matches: &clap::ArgMatches) -> Result<(), Error> {
        let contract_id = self.contract_id()?;
        // Initialize storage and host
        // TODO: allow option to separate input and output file
        let mut state =
            snapshot::read(&self.ledger_file).map_err(|e| Error::CannotReadLedgerFile {
                filepath: self.ledger_file.clone(),
                error: e,
            })?;

        // If a file is specified, deploy the contract to storage
        if let Some(f) = &self.wasm {
            let contract = fs::read(f).map_err(|e| Error::CannotReadContractFile {
                filepath: f.clone(),
                error: e,
            })?;
            let wasm_hash = utils::add_contract_code_to_ledger_entries(&mut state.1, contract)
                .map_err(Error::CannotAddContractToLedgerEntries)?
                .0;
            utils::add_contract_to_ledger_entries(&mut state.1, contract_id, wasm_hash);
        }

        // Create source account, adding it to the ledger if not already present.
        let source_account = AccountId(PublicKey::PublicKeyTypeEd25519(Uint256(self.account_id.0)));
        let source_account_ledger_key = LedgerKey::Account(LedgerKeyAccount {
            account_id: source_account.clone(),
        });
        if !state.1.contains_key(&source_account_ledger_key) {
            state.1.insert(
                source_account_ledger_key,
                default_account_ledger_entry(source_account.clone()),
            );
        }

        let snap = Rc::new(snapshot::Snap {
            ledger_entries: state.1.clone(),
        });
        let mut storage = Storage::with_recording_footprint(snap);
        let spec_entries = utils::get_contract_spec_from_storage(&mut storage, contract_id)
            .map_err(Error::CannotParseContractSpec)?;
        let h = Host::with_storage_and_budget(storage, Budget::default());
        h.set_source_account(source_account);

        let mut ledger_info = state.0.clone();
        ledger_info.sequence_number += 1;
        ledger_info.timestamp += 5;
        h.set_ledger_info(ledger_info.clone());

        let host_function_params =
            self.build_host_function_parameters(contract_id, &spec_entries, matches)?;

        let res = h.invoke_function(HostFunction::InvokeContract(host_function_params))?;
        let res_str = strval::to_string(&res).map_err(|e| Error::CannotPrintResult {
            result: res,
            error: e,
        })?;

        println!("{res_str}");

        let (storage, budget, events) = h.try_finish().map_err(|_h| {
            HostError::from(ScStatus::HostStorageError(
                ScHostStorageErrorCode::UnknownError,
            ))
        })?;

        if self.footprint {
            eprintln!(
                "Footprint: {}",
                serde_json::to_string(&create_ledger_footprint(&storage.footprint)).unwrap(),
            );
        }

        if self.cost {
            eprintln!("Cpu Insns: {}", budget.get_cpu_insns_count());
            eprintln!("Mem Bytes: {}", budget.get_mem_bytes_count());
            for cost_type in CostType::variants() {
                eprintln!("Cost ({cost_type:?}): {}", budget.get_input(*cost_type));
            }
        }

        for (i, event) in events.0.iter().enumerate() {
            eprint!("#{i}: ");
            match event {
                HostEvent::Contract(e) => {
                    eprintln!("event: {}", serde_json::to_string(&e).unwrap());
                }
                HostEvent::Debug(e) => eprintln!("debug: {e}"),
            }
        }

        snapshot::commit(state.1, ledger_info, &storage.map, &self.ledger_file).map_err(|e| {
            Error::CannotCommitLedgerFile {
                filepath: self.ledger_file.clone(),
                error: e,
            }
        })?;
        Ok(())
    }
}

impl Cmd {
    fn contract_id(&self) -> Result<[u8; 32], Error> {
        utils::contract_id_from_str(&self.contract_id).map_err(|e| Error::CannotParseContractId {
            contract_id: self.contract_id.clone(),
            error: e,
        })
    }
}

fn build_invoke_contract_tx(
    parameters: ScVec,
    footprint: Option<LedgerFootprint>,
    sequence: i64,
    fee: u32,
    network_passphrase: &str,
    key: &ed25519_dalek::Keypair,
) -> Result<TransactionEnvelope, Error> {
    // Use a default footprint if none provided
    let final_footprint = footprint.unwrap_or(LedgerFootprint {
        read_only: VecM::default(),
        read_write: VecM::default(),
    });
    let op = Operation {
        source_account: None,
        body: OperationBody::InvokeHostFunction(InvokeHostFunctionOp {
            function: HostFunction::InvokeContract(parameters),
            footprint: final_footprint,
        }),
    };
    let tx = Transaction {
        source_account: MuxedAccount::Ed25519(Uint256(key.public.to_bytes())),
        fee,
        seq_num: SequenceNumber(sequence),
        cond: Preconditions::None,
        memo: Memo::None,
        operations: vec![op].try_into()?,
        ext: TransactionExt::V0,
    };

    Ok(utils::sign_transaction(key, &tx, network_passphrase)?)
}

async fn get_remote_contract_spec_entries(
    client: &Client,
    contract_id: &[u8; 32],
) -> Result<Vec<ScSpecEntry>, Error> {
    // Get the contract from the network
    let contract_ref = client
        .get_ledger_entry(LedgerKey::ContractData(LedgerKeyContractData {
            contract_id: xdr::Hash(*contract_id),
            key: ScVal::Static(ScStatic::LedgerKeyContractCode),
        }))
        .await?;

    Ok(match LedgerEntryData::from_xdr_base64(contract_ref.xdr)? {
        LedgerEntryData::ContractData(ContractDataEntry {
            val: ScVal::Object(Some(ScObject::ContractCode(ScContractCode::WasmRef(hash)))),
            ..
        }) => {
            let contract_data = client
                .get_ledger_entry(LedgerKey::ContractCode(LedgerKeyContractCode { hash }))
                .await?;

            match LedgerEntryData::from_xdr_base64(contract_data.xdr)? {
                LedgerEntryData::ContractCode(ContractCodeEntry { code, .. }) => {
                    soroban_spec::read::from_wasm(&code).map_err(Error::CannotParseContractSpec)?
                }
                scval => return Err(Error::UnexpectedContractCodeDataType(scval)),
            }
        }
        LedgerEntryData::ContractData(ContractDataEntry {
            val: ScVal::Object(Some(ScObject::ContractCode(ScContractCode::Token))),
            ..
        }) => soroban_spec::read::parse_raw(&soroban_token_spec::spec_xdr())
            .map_err(FromWasmError::Parse)
            .map_err(Error::CannotParseContractSpec)?,
        scval => return Err(Error::UnexpectedContractCodeDataType(scval)),
    })
}<|MERGE_RESOLUTION|>--- conflicted
+++ resolved
@@ -288,15 +288,6 @@
     }
 
     pub async fn run(&self, matches: &clap::ArgMatches) -> Result<(), Error> {
-<<<<<<< HEAD
-=======
-        let contract_id: [u8; 32] =
-            utils::id_from_str(&self.contract_id).map_err(|e| Error::CannotParseContractId {
-                contract_id: self.contract_id.clone(),
-                error: e,
-            })?;
-
->>>>>>> 36a0dd2f
         if self.rpc_url.is_some() {
             self.run_against_rpc_server(matches).await
         } else {
@@ -475,7 +466,7 @@
 
 impl Cmd {
     fn contract_id(&self) -> Result<[u8; 32], Error> {
-        utils::contract_id_from_str(&self.contract_id).map_err(|e| Error::CannotParseContractId {
+        utils::id_from_str(&self.contract_id).map_err(|e| Error::CannotParseContractId {
             contract_id: self.contract_id.clone(),
             error: e,
         })
