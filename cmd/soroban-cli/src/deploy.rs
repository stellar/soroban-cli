--- conflicted
+++ resolved
@@ -186,14 +186,9 @@
         };
         utils::add_contract_to_ledger_entries(&mut state.ledger_entries, contract_id, wasm_hash);
 
-<<<<<<< HEAD
-        snapshot::commit(state.1, &get_default_ledger_info(), [], &self.ledger_file).map_err(
-            |e| Error::CannotCommitLedgerFile {
-=======
         state
             .write_file(&self.ledger_file)
             .map_err(|e| Error::CannotCommitLedgerFile {
->>>>>>> 8b804991
                 filepath: self.ledger_file.clone(),
                 error: e,
             })?;
