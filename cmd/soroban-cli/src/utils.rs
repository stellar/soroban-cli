--- conflicted
+++ resolved
@@ -7,18 +7,11 @@
     expiration_ledger_bumps::ExpirationLedgerBumps,
     storage::{AccessType, Footprint, Storage},
     xdr::{
-<<<<<<< HEAD
-        AccountEntry, AccountEntryExt, AccountId, BytesM, ContractCodeEntry, ContractCodeEntryBody,
-        ContractDataDurability, ContractDataEntry, ContractDataEntryBody, ContractDataEntryData,
-        ContractEntryBodyType, ContractExecutable, DecoratedSignature, Error as XdrError,
-        ExtensionPoint, Hash, LedgerEntry, LedgerEntryData, LedgerEntryExt, LedgerFootprint,
-=======
         AccountEntry, AccountEntryExt, AccountId, Asset, BytesM, ContractCodeEntry,
         ContractCodeEntryBody, ContractDataDurability, ContractDataEntry, ContractDataEntryBody,
         ContractDataEntryData, ContractEntryBodyType, ContractExecutable, ContractIdPreimage,
         DecoratedSignature, Error as XdrError, ExtensionPoint, Hash, HashIdPreimage,
         HashIdPreimageContractId, LedgerEntry, LedgerEntryData, LedgerEntryExt, LedgerFootprint,
->>>>>>> c0de8f9d
         LedgerKey, LedgerKeyContractCode, LedgerKeyContractData, ScAddress, ScContractInstance,
         ScSpecEntry, ScVal, SequenceNumber, Signature, SignatureHint, String32, Thresholds,
         Transaction, TransactionEnvelope, TransactionSignaturePayload,
