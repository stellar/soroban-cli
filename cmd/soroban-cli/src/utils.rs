--- conflicted
+++ resolved
@@ -198,11 +198,7 @@
         .map_err(|_| stellar_strkey::DecodeError::Invalid)
 }
 
-<<<<<<< HEAD
-fn get_entry_from_spanshot(
-=======
 fn get_entry_from_snapshot(
->>>>>>> 135102eb
     key: &LedgerKey,
     entries: &LedgerSnapshotEntries,
 ) -> Option<(Box<LedgerEntry>, Option<u32>)> {
@@ -227,11 +223,7 @@
         key: ScVal::LedgerKeyContractInstance,
         durability: ContractDataDurability::Persistent,
     });
-<<<<<<< HEAD
-    let (entry, expiration_ledger_seq) = match get_entry_from_spanshot(&key, &state.ledger_entries)
-=======
     let (entry, expiration_ledger_seq) = match get_entry_from_snapshot(&key, &state.ledger_entries)
->>>>>>> 135102eb
     {
         // It's a contract data entry, so it should have an expiration if present
         Some((entry, expiration)) => (entry, expiration.unwrap()),
@@ -257,11 +249,7 @@
             }
             ContractExecutable::Wasm(hash) => {
                 // It's a contract code entry, so it should have an expiration if present
-<<<<<<< HEAD
-                let (entry, expiration_ledger_seq) = match get_entry_from_spanshot(
-=======
                 let (entry, expiration_ledger_seq) = match get_entry_from_snapshot(
->>>>>>> 135102eb
                     &LedgerKey::ContractCode(LedgerKeyContractCode { hash: hash.clone() }),
                     &state.ledger_entries,
                 ) {
