use std::{array::TryFromSliceError, fmt::Debug, num::ParseIntError, rc::Rc};

use clap::Parser;
use rand::Rng;
use sha2::{Digest, Sha256};
use soroban_env_host::{
    budget::Budget,
    storage::Storage,
    xdr::{
        AccountId, ContractId, CreateContractArgs, Error as XdrError, Hash, HashIdPreimage,
        HashIdPreimageSourceAccountContractId, HostFunction, InvokeHostFunctionOp, LedgerFootprint,
        LedgerKey::ContractData, LedgerKeyContractData, Memo, MuxedAccount, Operation,
        OperationBody, Preconditions, PublicKey, ScContractCode, ScMap, ScMapEntry, ScObject,
        ScStatic::LedgerKeyContractCode, ScVal, ScVec, SequenceNumber, Transaction,
        TransactionEnvelope, TransactionExt, Uint256, VecM, WriteXdr,
    },
    Host, HostError,
};
use stellar_strkey::StrkeyPublicKeyEd25519;

use crate::{
    network,
    rpc::{Client, Error as SorobanRpcError},
    utils, HEADING_RPC, HEADING_SANDBOX,
};

#[derive(thiserror::Error, Debug)]
pub enum Error {
    #[error("reading file {filepath}: {error}")]
    CannotReadLedgerFile {
        filepath: std::path::PathBuf,
        error: soroban_ledger_snapshot::Error,
    },
    #[error("committing file {filepath}: {error}")]
    CannotCommitLedgerFile {
        filepath: std::path::PathBuf,
        error: soroban_ledger_snapshot::Error,
    },
    #[error("cannot parse secret key")]
    CannotParseSecretKey,
    #[error("cannot parse salt: {salt}")]
    CannotParseSalt { salt: String },
    #[error(transparent)]
    // TODO: the Display impl of host errors is pretty user-unfriendly
    //       (it just calls Debug). I think we can do better than that
    Host(#[from] HostError),
    #[error("invalid asset code: {asset}")]
    InvalidAssetCode { asset: String },
    #[error("error parsing int: {0}")]
    ParseIntError(#[from] ParseIntError),
    #[error(transparent)]
    Client(#[from] SorobanRpcError),
    #[error("internal conversion error: {0}")]
    TryFromSliceError(#[from] TryFromSliceError),
    #[error("xdr processing error: {0}")]
    Xdr(#[from] XdrError),
}

#[derive(Parser, Debug)]
pub struct Cmd {
    /// Administrator account for the token, will default to --secret-key if not set
    #[clap(long)]
    admin: Option<StrkeyPublicKeyEd25519>,
    /// Number of decimal places for the token
    #[clap(long, default_value = "7")]
    decimal: u32,
    /// Long name of the token, e.g. "Stellar Lumens"
    #[clap(long)]
    name: String,
    /// Short name of the token, e.g. "XLM"
    #[clap(long)]
    symbol: String,
    /// Custom salt 32-byte salt for the token id
    #[clap(
        long,
        default_value = "0000000000000000000000000000000000000000000000000000000000000000"
    )]
    salt: String,

    /// File to persist ledger state (if using the sandbox)
    #[clap(
        long,
        parse(from_os_str),
        default_value = ".soroban/ledger.json",
        conflicts_with = "rpc-url",
        env = "SOROBAN_LEDGER_FILE",
        help_heading = HEADING_SANDBOX,
    )]
    ledger_file: std::path::PathBuf,

    /// RPC server endpoint
    #[clap(
        long,
        conflicts_with = "ledger-file",
        requires = "secret-key",
        requires = "network-passphrase",
        env = "SOROBAN_RPC_URL",
        help_heading = HEADING_RPC,
    )]
    rpc_url: Option<String>,
    /// Secret key to sign the transaction sent to the rpc server
    #[clap(
        long = "secret-key",
        env = "SOROBAN_SECRET_KEY",
        help_heading = HEADING_RPC,
    )]
    secret_key: Option<String>,
    /// Network passphrase to sign the transaction sent to the rpc server
    #[clap(
        long = "network-passphrase",
        env = "SOROBAN_NETWORK_PASSPHRASE",
        help_heading = HEADING_RPC,
    )]
    network_passphrase: Option<String>,
}

impl Cmd {
    pub async fn run(&self) -> Result<(), Error> {
        // Hack: re-use contract_id_from_str to parse the 32-byte salt hex.
        let salt: [u8; 32] =
            utils::id_from_str(&self.salt).map_err(|_| Error::CannotParseSalt {
                salt: self.salt.clone(),
            })?;

        if self.symbol.len() > 12 {
            return Err(Error::InvalidAssetCode {
                asset: self.symbol.clone(),
            });
        }

        let res_str = if self.rpc_url.is_some() {
            self.run_against_rpc_server(
                salt,
                self.admin.map(|a| a.0),
                &self.name,
                &self.symbol,
                self.decimal,
            )
            .await?
        } else {
            self.run_in_sandbox(salt, self.admin, &self.name, &self.symbol, self.decimal)?
        };
        println!("{res_str}");
        Ok(())
    }

    fn run_in_sandbox(
        &self,
        salt: [u8; 32],
        admin_param: Option<StrkeyPublicKeyEd25519>,
        name: &str,
        symbol: &str,
        decimal: u32,
    ) -> Result<String, Error> {
        // Use 0s as default admin key
        let admin = AccountId(PublicKey::PublicKeyTypeEd25519(Uint256(
            admin_param
                .unwrap_or_else(|| {
                    StrkeyPublicKeyEd25519::from_string(
                        "GAAAAAAAAAAAAAAAAAAAAAAAAAAAAAAAAAAAAAAAAAAAAAAAAAAAAWHF",
                    )
                    .unwrap()
                })
                .0,
        )));

        // Initialize storage and host
        // TODO: allow option to separate input and output file
        let mut state = utils::ledger_snapshot_read_or_default(&self.ledger_file).map_err(|e| {
            Error::CannotReadLedgerFile {
                filepath: self.ledger_file.clone(),
                error: e,
            }
        })?;

        let snap = Rc::new(state.clone());
        let h = Host::with_storage_and_budget(
            Storage::with_recording_footprint(snap),
            Budget::default(),
        );

        h.set_source_account(admin.clone());

        let mut ledger_info = state.ledger_info();
        ledger_info.sequence_number += 1;
        ledger_info.timestamp += 5;
        h.set_ledger_info(ledger_info);

        let contract_id =
            get_contract_id(salt, admin.clone(), network::SANDBOX_NETWORK_PASSPHRASE)?;

        let res = h.invoke_function(HostFunction::CreateContract(CreateContractArgs {
            contract_id: ContractId::SourceAccount(Uint256(salt)),
            source: ScContractCode::Token,
        }))?;
        let res_str = utils::vec_to_hash(&res)?;

        h.invoke_function(HostFunction::InvokeContract(init_parameters(
            contract_id,
            &admin,
            name,
            symbol,
            decimal,
        )))?;

<<<<<<< HEAD
        let (storage, _, _) = h.try_finish().map_err(|_h| {
            HostError::from(ScStatus::HostStorageError(
                ScHostStorageErrorCode::UnknownError,
            ))
        })?;

        snapshot::commit(state.1, &ledger_info, &storage.map, &self.ledger_file).map_err(|e| {
            Error::CannotCommitLedgerFile {
=======
        state.update(&h);
        state
            .write_file(&self.ledger_file)
            .map_err(|e| Error::CannotCommitLedgerFile {
>>>>>>> 8b804991
                filepath: self.ledger_file.clone(),
                error: e,
            })?;
        Ok(res_str)
    }

    async fn run_against_rpc_server(
        &self,
        salt: [u8; 32],
        admin: Option<[u8; 32]>,
        name: &str,
        symbol: &str,
        decimal: u32,
    ) -> Result<String, Error> {
        let client = Client::new(self.rpc_url.as_ref().unwrap());
        let key = utils::parse_secret_key(self.secret_key.as_ref().unwrap())
            .map_err(|_| Error::CannotParseSecretKey)?;
        let salt_val = if salt == [0; 32] {
            rand::thread_rng().gen::<[u8; 32]>()
        } else {
            salt
        };

        let admin_key = AccountId(PublicKey::PublicKeyTypeEd25519(Uint256(
            admin.unwrap_or_else(|| key.public.to_bytes()),
        )));

        // Get the account sequence number
        let public_strkey =
            stellar_strkey::StrkeyPublicKeyEd25519(key.public.to_bytes()).to_string();
        // TODO: use symbols for the method names (both here and in serve)
        let account_details = client.get_account(&public_strkey).await?;
        // TODO: create a cmdline parameter for the fee instead of simply using the minimum fee
        let fee: u32 = 100;
        let sequence = account_details.sequence.parse::<i64>()?;
        let network_passphrase = self.network_passphrase.as_ref().unwrap();
        let contract_id = get_contract_id(salt_val, admin_key.clone(), network_passphrase)?;

        client
            .send_transaction(&build_tx(
                build_create_token_op(&Hash(contract_id), salt_val)?,
                sequence + 1,
                fee,
                network_passphrase,
                &key,
            )?)
            .await?;

        client
            .send_transaction(&build_tx(
                build_init_op(
                    &Hash(contract_id),
                    init_parameters(contract_id, &admin_key, name, symbol, decimal),
                )?,
                sequence + 2,
                fee,
                network_passphrase,
                &key,
            )?)
            .await?;

        Ok(hex::encode(contract_id))
    }
}

fn get_contract_id(
    salt: [u8; 32],
    source_account: AccountId,
    network_passphrase: &str,
) -> Result<[u8; 32], Error> {
    let network_id = Hash(
        Sha256::digest(network_passphrase.as_bytes())
            .try_into()
            .unwrap(),
    );
    let preimage =
        HashIdPreimage::ContractIdFromSourceAccount(HashIdPreimageSourceAccountContractId {
            network_id,
            source_account,
            salt: Uint256(salt),
        });
    let preimage_xdr = preimage.to_xdr()?;
    Ok(Sha256::digest(preimage_xdr).into())
}

fn build_tx(
    op: Operation,
    sequence: i64,
    fee: u32,
    network_passphrase: &str,
    key: &ed25519_dalek::Keypair,
) -> Result<TransactionEnvelope, Error> {
    let tx = Transaction {
        source_account: MuxedAccount::Ed25519(Uint256(key.public.to_bytes())),
        fee,
        seq_num: SequenceNumber(sequence),
        cond: Preconditions::None,
        memo: Memo::None,
        operations: vec![op].try_into()?,
        ext: TransactionExt::V0,
    };

    Ok(utils::sign_transaction(key, &tx, network_passphrase)?)
}

fn build_create_token_op(contract_id: &Hash, salt: [u8; 32]) -> Result<Operation, Error> {
    let lk = ContractData(LedgerKeyContractData {
        contract_id: contract_id.clone(),
        key: ScVal::Static(LedgerKeyContractCode),
    });

    Ok(Operation {
        source_account: None,
        body: OperationBody::InvokeHostFunction(InvokeHostFunctionOp {
            function: HostFunction::CreateContract(CreateContractArgs {
                contract_id: ContractId::SourceAccount(Uint256(salt)),
                source: ScContractCode::Token,
            }),
            footprint: LedgerFootprint {
                read_only: VecM::default(),
                read_write: vec![lk].try_into()?,
            },
        }),
    })
}

fn init_parameters(
    contract_id: [u8; 32],
    admin: &AccountId,
    name: &str,
    symbol: &str,
    decimals: u32,
) -> ScVec {
    vec![
        // Contract ID
        ScVal::Object(Some(ScObject::Bytes(contract_id.try_into().unwrap()))),
        // Method
        ScVal::Symbol("init".try_into().unwrap()),
        // Admin Identifier
        ScVal::Object(Some(ScObject::Vec(
            vec![
                ScVal::Symbol("Account".try_into().unwrap()),
                ScVal::Object(Some(ScObject::AccountId(admin.clone()))),
            ]
            .try_into()
            .unwrap(),
        ))),
        // TokenMetadata
        ScVal::Object(Some(ScObject::Map(
            ScMap::sorted_from(vec![
                ScMapEntry {
                    key: ScVal::Symbol("decimals".try_into().unwrap()),
                    val: ScVal::U32(decimals),
                },
                ScMapEntry {
                    key: ScVal::Symbol("name".try_into().unwrap()),
                    val: ScVal::Object(Some(ScObject::Bytes(name.try_into().unwrap()))),
                },
                ScMapEntry {
                    key: ScVal::Symbol("symbol".try_into().unwrap()),
                    val: ScVal::Object(Some(ScObject::Bytes(symbol.try_into().unwrap()))),
                },
            ])
            .unwrap(),
        ))),
    ]
    .try_into()
    .unwrap()
}

fn build_init_op(contract_id: &Hash, parameters: ScVec) -> Result<Operation, Error> {
    Ok(Operation {
        source_account: None,
        body: OperationBody::InvokeHostFunction(InvokeHostFunctionOp {
            function: HostFunction::InvokeContract(parameters),
            footprint: LedgerFootprint {
                read_only: vec![ContractData(LedgerKeyContractData {
                    contract_id: contract_id.clone(),
                    key: ScVal::Static(LedgerKeyContractCode),
                })]
                .try_into()?,
                read_write: vec![
                    ContractData(LedgerKeyContractData {
                        contract_id: contract_id.clone(),
                        key: ScVal::Object(Some(ScObject::Vec(
                            vec![ScVal::Symbol("Admin".try_into().unwrap())].try_into()?,
                        ))),
                    }),
                    ContractData(LedgerKeyContractData {
                        contract_id: contract_id.clone(),
                        key: ScVal::Object(Some(ScObject::Vec(
                            vec![ScVal::Symbol("Metadata".try_into().unwrap())].try_into()?,
                        ))),
                    }),
                ]
                .try_into()?,
            },
        }),
    })
}

#[cfg(test)]
mod tests {
    use super::*;

    #[test]
    fn test_build_tx() {
        let contract_id = Hash([0u8; 32]);
        let salt = [0u8; 32];
        let op = build_create_token_op(&contract_id, salt);
        assert!(op.is_ok());
        let result = build_tx(
            op.unwrap(),
            300,
            1,
            "Public Global Stellar Network ; September 2015",
            &utils::parse_secret_key("SBFGFF27Y64ZUGFAIG5AMJGQODZZKV2YQKAVUUN4HNE24XZXD2OEUVUP")
                .unwrap(),
        );

        assert!(result.is_ok());
    }
}<|MERGE_RESOLUTION|>--- conflicted
+++ resolved
@@ -203,21 +203,10 @@
             decimal,
         )))?;
 
-<<<<<<< HEAD
-        let (storage, _, _) = h.try_finish().map_err(|_h| {
-            HostError::from(ScStatus::HostStorageError(
-                ScHostStorageErrorCode::UnknownError,
-            ))
-        })?;
-
-        snapshot::commit(state.1, &ledger_info, &storage.map, &self.ledger_file).map_err(|e| {
-            Error::CannotCommitLedgerFile {
-=======
         state.update(&h);
         state
             .write_file(&self.ledger_file)
             .map_err(|e| Error::CannotCommitLedgerFile {
->>>>>>> 8b804991
                 filepath: self.ledger_file.clone(),
                 error: e,
             })?;
