#![no_std]
use soroban_sdk::{contractimpl, contracttype, Address, Bytes, BytesN, Env, Map, Set, Symbol, Vec};

pub struct Contract;

/// This is from the rust doc above the struct Test
#[contracttype]
pub struct Test {
    pub a: u32,
    pub b: bool,
    pub c: Symbol,
}

#[contracttype]
pub enum SimpleEnum {
    First,
    Second,
    Third,
}

#[contracttype]
#[derive(Clone, Copy)]
// The `repr` attribute is here to specify the memory alignment for this type
#[repr(u32)]
pub enum RoyalCard {
    // TODO: create the fields here for your `RoyalCard` type
    Jack = 11,  // delete this
    Queen = 12, // delete this
    King = 13,  // delete this
}

#[contracttype]
pub struct TupleStruct(Test, SimpleEnum);

#[contracttype]
pub enum ComplexEnum {
    Struct(Test),
    Tuple(TupleStruct),
    Enum(SimpleEnum),
    Void,
}

#[contractimpl]
impl Contract {
    pub fn hello(_env: Env, hello: Symbol) -> Symbol {
        hello
    }

    pub fn u32_(_env: Env, u32_: u32) -> u32 {
        u32_
    }

    pub fn i32_(_env: Env, i32_: i32) -> i32 {
        i32_
    }

    pub fn i64_(_env: Env, i64_: i64) -> i64 {
        i64_
    }

<<<<<<< HEAD
    /// Example contract method that takes a struct
=======
    pub fn strukt_hel(env: Env, strukt: Test) -> Vec<Symbol> {
        vec![&env, symbol!("Hello"), strukt.c]
    }

    /// Example contract method which takes a struct
>>>>>>> 116bfb9d
    pub fn strukt(_env: Env, strukt: Test) -> Test {
        strukt
    }

    pub fn simple(_env: Env, simple: SimpleEnum) -> SimpleEnum {
        simple
    }

    pub fn complex(_env: Env, complex: ComplexEnum) -> ComplexEnum {
        complex
    }

    pub fn addresse(_env: Env, addresse: Address) -> Address {
        addresse
    }

    pub fn bytes(_env: Env, bytes: Bytes) -> Bytes {
        bytes
    }

    pub fn bytes_n(_env: Env, bytes_n: BytesN<9>) -> BytesN<9> {
        bytes_n
    }

    pub fn card(_env: Env, card: RoyalCard) -> RoyalCard {
        card
    }

    pub fn boolean(_: Env, boolean: bool) -> bool {
        boolean
    }

    /// Negates a boolean value
    pub fn not(_env: Env, boolean: bool) -> bool {
        !boolean
    }

    pub fn i128(_env: Env, i128: i128) -> i128 {
        i128
    }

    pub fn u128(_env: Env, u128: u128) -> u128 {
        u128
    }

    pub fn multi_args(_env: Env, a: u32, b: bool) -> u32 {
        if b {
            a
        } else {
            0
        }
    }

    pub fn map(_env: Env, map: Map<u32, bool>) -> Map<u32, bool> {
        map
    }

    pub fn set(_env: Env, set: Set<u32>) -> Set<u32> {
        set
    }

    pub fn vec(_env: Env, vec: Vec<u32>) -> Vec<u32> {
        vec
    }

    pub fn tuple(_env: Env, tuple: (Symbol, u32)) -> (Symbol, u32) {
        tuple
    }

    /// Example of an optional argument
    pub fn option(_env: Env, option: Option<u32>) -> Option<u32> {
        option
    }

    // pub fn u256(_env: Env, u256: U256) -> U256 {
    // u256
    // }

    // pub fn i256(_env: Env, i256: I256) -> I256 {
    //     i256
    // }

    // pub fn string(_env: Env, string: String) -> String {
    //     string
    // }

    // pub fn timepoint(_env: Env, timepoint: TimePoint) -> TimePoint {
    //     timepoint
    // }

    // pub fn duration(_env: Env, duration: Duration) -> Duration {
    //     duration
    // }
}<|MERGE_RESOLUTION|>--- conflicted
+++ resolved
@@ -58,15 +58,11 @@
         i64_
     }
 
-<<<<<<< HEAD
-    /// Example contract method that takes a struct
-=======
+    /// Example contract method which takes a struct
     pub fn strukt_hel(env: Env, strukt: Test) -> Vec<Symbol> {
         vec![&env, symbol!("Hello"), strukt.c]
     }
 
-    /// Example contract method which takes a struct
->>>>>>> 116bfb9d
     pub fn strukt(_env: Env, strukt: Test) -> Test {
         strukt
     }
