use crate::util::{temp_ledger_file, Sandbox, SorobanCommand, HELLO_WORLD, INVOKER_ACCOUNT_EXISTS};

#[test]
fn source_account_exists() {
    Sandbox::new_cmd("contract")
        .arg("invoke")
        .arg("--ledger-file")
        .arg(temp_ledger_file())
        .arg("--id=1")
        .arg("--wasm")
        .arg(INVOKER_ACCOUNT_EXISTS.path())
        .arg("--fn=invkexists")
        .assert()
        .success()
        .stdout("true\n");
}

#[test]
fn install_wasm_then_deploy_contract() {
    let ledger = temp_ledger_file();
    let hash = HELLO_WORLD.hash();
<<<<<<< HEAD
    Sandbox::new_cmd()
=======
    Sandbox::new_cmd("contract")
>>>>>>> 0a8ed6fa
        .arg("install")
        .arg("--ledger-file")
        .arg(&ledger)
        .arg("--wasm")
        .arg(HELLO_WORLD.path())
        .assert()
        .success()
        .stdout(format!("{hash}\n"));

    Sandbox::new_cmd("contract")
        .arg("deploy")
        .arg("--ledger-file")
        .arg(&ledger)
        .arg("--wasm-hash")
        .arg(&format!("{hash}"))
        .arg("--id=1")
        .assert()
        .success()
        .stdout("0000000000000000000000000000000000000000000000000000000000000001\n");
}

#[test]
fn deploy_contract_with_wasm_file() {
    Sandbox::new_cmd("contract")
        .arg("deploy")
        .arg("--ledger-file")
        .arg(temp_ledger_file())
        .arg("--wasm")
        .arg(HELLO_WORLD.path())
        .arg("--id=1")
        .assert()
        .success()
        .stdout("0000000000000000000000000000000000000000000000000000000000000001\n");
}

#[test]
fn invoke_hello_world_with_deploy_first() {
    // This test assumes a fresh standalone network rpc server on port 8000
    let ledger = temp_ledger_file();
    let res = Sandbox::new_cmd("contract")
        .arg("deploy")
        .arg("--wasm")
        .arg(HELLO_WORLD.path())
        .arg("--ledger-file")
        .arg(&ledger)
        .assert()
        .success();
    let stdout = String::from_utf8(res.get_output().stdout.clone()).unwrap();
    let id = stdout.trim_end();

    Sandbox::new_cmd("contract")
        .arg("invoke")
        .arg("--ledger-file")
        .arg(&ledger)
        .arg("--id")
        .arg(id)
        .arg("--fn=hello")
        .arg("--")
        .arg("--world=world")
        .assert()
        .stdout("[\"Hello\",\"world\"]\n")
        .success();
}

#[test]
fn invoke_hello_world() {
    // This test assumes a fresh standalone network rpc server on port 8000
    let ledger = temp_ledger_file();
    Sandbox::new_cmd("contract")
        .arg("invoke")
        .arg("--id=1")
        .arg("--wasm")
        .arg(HELLO_WORLD.path())
        .arg("--ledger-file")
        .arg(&ledger)
        .arg("--fn=hello")
        .arg("--")
        .arg("--world=world")
        .assert()
        .stdout("[\"Hello\",\"world\"]\n")
        .success();
}<|MERGE_RESOLUTION|>--- conflicted
+++ resolved
@@ -19,11 +19,7 @@
 fn install_wasm_then_deploy_contract() {
     let ledger = temp_ledger_file();
     let hash = HELLO_WORLD.hash();
-<<<<<<< HEAD
-    Sandbox::new_cmd()
-=======
     Sandbox::new_cmd("contract")
->>>>>>> 0a8ed6fa
         .arg("install")
         .arg("--ledger-file")
         .arg(&ledger)
