<<<<<<< HEAD
use crate::util::{output_line, temp_ledger_file, test_wasm, Sandbox, SorobanCommand};

#[test]
fn source_account_exists() {
    Sandbox::new_cmd("invoke")
=======
use crate::util::{temp_ledger_file, Sandbox, SorobanCommand, HELLO_WORLD, INVOKER_ACCOUNT_EXISTS};

#[test]
fn source_account_exists() {
    Sandbox::new_cmd()
        .arg("contract")
        .arg("invoke")
>>>>>>> 4a481e61
        .arg("--ledger-file")
        .arg(temp_ledger_file())
        .arg("--id=1")
        .arg("--wasm")
        .arg(INVOKER_ACCOUNT_EXISTS.path())
        .arg("--fn=invkexists")
        .assert()
        .success()
        .stdout("true\n");
}

#[test]
fn install_wasm_then_deploy_contract() {
    let ledger = temp_ledger_file();
<<<<<<< HEAD
    let id = output_line(
        &Sandbox::new_cmd("install")
            .arg("--ledger-file")
            .arg(&ledger)
            .arg("--wasm")
            .arg(test_wasm("test_hello_world"))
            .assert()
            .success(),
    );

    Sandbox::new_cmd("deploy")
        .arg("--ledger-file")
        .arg(&ledger)
        .arg("--wasm-hash")
        .arg(&id)
=======
    let hash = HELLO_WORLD.hash();
    Sandbox::new_cmd()
        .arg("contract")
        .arg("install")
        .arg("--ledger-file")
        .arg(&ledger)
        .arg("--wasm")
        .arg(HELLO_WORLD.path())
        .assert()
        .success()
        .stdout(format!("{hash}\n"));

    Sandbox::new_cmd()
        .arg("contract")
        .arg("deploy")
        .arg("--ledger-file")
        .arg(&ledger)
        .arg("--wasm-hash")
        .arg(&format!("{hash}"))
>>>>>>> 4a481e61
        .arg("--id=1")
        .assert()
        .success()
        .stdout("0000000000000000000000000000000000000000000000000000000000000001\n");
}

#[test]
fn deploy_contract_with_wasm_file() {
<<<<<<< HEAD
    Sandbox::new_cmd("deploy")
=======
    Sandbox::new_cmd()
        .arg("contract")
        .arg("deploy")
>>>>>>> 4a481e61
        .arg("--ledger-file")
        .arg(temp_ledger_file())
        .arg("--wasm")
        .arg(HELLO_WORLD.path())
        .arg("--id=1")
        .assert()
        .success()
        .stdout("0000000000000000000000000000000000000000000000000000000000000001\n");
}

#[test]
fn invoke_hello_world_with_deploy_first() {
    // This test assumes a fresh standalone network rpc server on port 8000
    let ledger = temp_ledger_file();
    let res = Sandbox::new_cmd("deploy")
        .arg("--wasm")
        .arg(test_wasm("test_hello_world"))
        .arg("--ledger-file")
        .arg(&ledger)
        .assert()
        .success();
    let stdout = String::from_utf8(res.get_output().stdout.clone()).unwrap();
    let id = stdout.trim_end();

    Sandbox::new_cmd("invoke")
        .arg("--ledger-file")
        .arg(&ledger)
        .arg("--id")
        .arg(id)
        .arg("--fn=hello")
        .arg("--")
        .arg("--world=world")
        .assert()
        .stdout("[\"Hello\",\"world\"]\n")
        .success();
}

#[test]
fn invoke_hello_world() {
    // This test assumes a fresh standalone network rpc server on port 8000
    let ledger = temp_ledger_file();
    Sandbox::new_cmd("invoke")
        .arg("--id=1")
        .arg("--wasm")
        .arg(test_wasm("test_hello_world"))
        .arg("--ledger-file")
        .arg(&ledger)
        .arg("--fn=hello")
        .arg("--")
        .arg("--world=world")
        .assert()
        .stdout("[\"Hello\",\"world\"]\n")
        .success();
}<|MERGE_RESOLUTION|>--- conflicted
+++ resolved
@@ -1,18 +1,9 @@
-<<<<<<< HEAD
-use crate::util::{output_line, temp_ledger_file, test_wasm, Sandbox, SorobanCommand};
-
-#[test]
-fn source_account_exists() {
-    Sandbox::new_cmd("invoke")
-=======
 use crate::util::{temp_ledger_file, Sandbox, SorobanCommand, HELLO_WORLD, INVOKER_ACCOUNT_EXISTS};
 
 #[test]
 fn source_account_exists() {
-    Sandbox::new_cmd()
-        .arg("contract")
+    Sandbox::new_cmd("contract")
         .arg("invoke")
->>>>>>> 4a481e61
         .arg("--ledger-file")
         .arg(temp_ledger_file())
         .arg("--id=1")
@@ -27,26 +18,8 @@
 #[test]
 fn install_wasm_then_deploy_contract() {
     let ledger = temp_ledger_file();
-<<<<<<< HEAD
-    let id = output_line(
-        &Sandbox::new_cmd("install")
-            .arg("--ledger-file")
-            .arg(&ledger)
-            .arg("--wasm")
-            .arg(test_wasm("test_hello_world"))
-            .assert()
-            .success(),
-    );
-
-    Sandbox::new_cmd("deploy")
-        .arg("--ledger-file")
-        .arg(&ledger)
-        .arg("--wasm-hash")
-        .arg(&id)
-=======
     let hash = HELLO_WORLD.hash();
-    Sandbox::new_cmd()
-        .arg("contract")
+    Sandbox::new_cmd("contract")
         .arg("install")
         .arg("--ledger-file")
         .arg(&ledger)
@@ -56,14 +29,12 @@
         .success()
         .stdout(format!("{hash}\n"));
 
-    Sandbox::new_cmd()
-        .arg("contract")
+    Sandbox::new_cmd("contract")
         .arg("deploy")
         .arg("--ledger-file")
         .arg(&ledger)
         .arg("--wasm-hash")
         .arg(&format!("{hash}"))
->>>>>>> 4a481e61
         .arg("--id=1")
         .assert()
         .success()
@@ -72,13 +43,8 @@
 
 #[test]
 fn deploy_contract_with_wasm_file() {
-<<<<<<< HEAD
-    Sandbox::new_cmd("deploy")
-=======
-    Sandbox::new_cmd()
-        .arg("contract")
+    Sandbox::new_cmd("contract")
         .arg("deploy")
->>>>>>> 4a481e61
         .arg("--ledger-file")
         .arg(temp_ledger_file())
         .arg("--wasm")
@@ -93,9 +59,10 @@
 fn invoke_hello_world_with_deploy_first() {
     // This test assumes a fresh standalone network rpc server on port 8000
     let ledger = temp_ledger_file();
-    let res = Sandbox::new_cmd("deploy")
+    let res = Sandbox::new_cmd("contract")
+        .arg("deploy")
         .arg("--wasm")
-        .arg(test_wasm("test_hello_world"))
+        .arg(HELLO_WORLD.path())
         .arg("--ledger-file")
         .arg(&ledger)
         .assert()
@@ -103,7 +70,8 @@
     let stdout = String::from_utf8(res.get_output().stdout.clone()).unwrap();
     let id = stdout.trim_end();
 
-    Sandbox::new_cmd("invoke")
+    Sandbox::new_cmd("contract")
+        .arg("invoke")
         .arg("--ledger-file")
         .arg(&ledger)
         .arg("--id")
@@ -120,10 +88,11 @@
 fn invoke_hello_world() {
     // This test assumes a fresh standalone network rpc server on port 8000
     let ledger = temp_ledger_file();
-    Sandbox::new_cmd("invoke")
+    Sandbox::new_cmd("contract")
+        .arg("invoke")
         .arg("--id=1")
         .arg("--wasm")
-        .arg(test_wasm("test_hello_world"))
+        .arg(HELLO_WORLD.path())
         .arg("--ledger-file")
         .arg(&ledger)
         .arg("--fn=hello")
