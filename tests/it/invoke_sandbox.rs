use crate::util::{temp_ledger_file, test_wasm, Sandbox, SorobanCommand};

#[test]
fn invoke_token() {
    let ledger = temp_ledger_file();
    Sandbox::new_cmd("token")
        .arg("create")
        .arg("--ledger-file")
        .arg(&ledger)
        .arg("--name=tok")
        .arg("--symbol=tok")
        .assert()
        .success()
        .stdout("7794c4a02357bd9063499148e709bde44aa9e643d3fa20fde202f6e84a671e1b\n");

    Sandbox::new_cmd("invoke")
        .arg("--ledger-file")
        .arg(ledger)
        .arg("--id=7794c4a02357bd9063499148e709bde44aa9e643d3fa20fde202f6e84a671e1b")
        .arg("--fn=decimals")
        .assert()
        .success()
        .stdout("7\n");
}

#[test]
fn source_account_exists() {
    Sandbox::new_cmd("invoke")
        .arg("--ledger-file")
        .arg(temp_ledger_file())
        .arg("--id=1")
        .arg("--wasm")
        .arg(test_wasm("test_invoker_account_exists"))
        .arg("--fn=invkexists")
        .assert()
        .success()
        .stdout("true\n");
}

#[test]
<<<<<<< HEAD
fn invoke_hello_world_with_deploy_first() {
    // This test assumes a fresh standalone network rpc server on port 8000
    let ledger = temp_ledger_file();
    let res = Sandbox::new_cmd("deploy")
        .arg("--wasm")
        .arg(test_wasm("test_hello_world"))
        .arg("--ledger-file")
        .arg(&ledger)
        .assert()
        .success();
    let stdout = String::from_utf8(res.get_output().stdout.clone()).unwrap();
    let id = stdout.trim_end();

    Sandbox::new_cmd("invoke")
        .arg("--ledger-file")
        .arg(&ledger)
        .arg("--arg=world")
        .arg("--id")
        .arg(id)
        .arg("--fn=hello")
        .assert()
        .stdout("[\"Hello\",\"world\"]\n")
        .success();

    Sandbox::new_cmd("invoke")
        .arg("--ledger-file")
        .arg(&ledger)
        .arg("--args-file=./cmd/soroban-cli/tests/fixtures/args/world")
        .arg("--id")
        .arg(id)
        .arg("--fn=hello")
        .assert()
        .stdout("[\"Hello\",\"world\"]\n")
        .success();
}

#[test]
fn invoke_hello_world() {
    // This test assumes a fresh standalone network rpc server on port 8000
    let ledger = temp_ledger_file();
    Sandbox::new_cmd("invoke")
        .arg("--id=1")
        .arg("--wasm")
        .arg(test_wasm("test_hello_world"))
        .arg("--ledger-file")
        .arg(&ledger)
        .arg("--fn=hello")
        .arg("--arg=world")
        .assert()
        .stdout("[\"Hello\",\"world\"]\n")
        .success();
=======
fn install_wasm_then_deploy_contract() {
    let ledger = temp_ledger_file();
    Sandbox::new_cmd()
        .arg("install")
        .arg("--ledger-file")
        .arg(&ledger)
        .arg("--wasm")
        .arg(test_wasm("test_hello_world"))
        .assert()
        .success()
        .stdout("86270dcca8dd4e7131c89dcc61223f096d7a1fa4a1d90c39dd6542b562369ecc\n");

    Sandbox::new_cmd()
        .arg("deploy")
        .arg("--ledger-file")
        .arg(&ledger)
        .arg("--wasm-hash=86270dcca8dd4e7131c89dcc61223f096d7a1fa4a1d90c39dd6542b562369ecc")
        .arg("--id=1")
        .assert()
        .success()
        .stdout("0000000000000000000000000000000000000000000000000000000000000001\n");
}

#[test]
fn deploy_contract_with_wasm_file() {
    Sandbox::new_cmd()
        .arg("deploy")
        .arg("--ledger-file")
        .arg(temp_ledger_file())
        .arg("--wasm")
        .arg(test_wasm("test_hello_world"))
        .arg("--id=1")
        .assert()
        .success()
        .stdout("0000000000000000000000000000000000000000000000000000000000000001\n");
>>>>>>> 36a0dd2f
}<|MERGE_RESOLUTION|>--- conflicted
+++ resolved
@@ -38,7 +38,41 @@
 }
 
 #[test]
-<<<<<<< HEAD
+fn install_wasm_then_deploy_contract() {
+    let ledger = temp_ledger_file();
+    Sandbox::new_cmd("install")
+        .arg("--ledger-file")
+        .arg(&ledger)
+        .arg("--wasm")
+        .arg(test_wasm("test_hello_world"))
+        .assert()
+        .success()
+        .stdout("86270dcca8dd4e7131c89dcc61223f096d7a1fa4a1d90c39dd6542b562369ecc\n");
+
+    Sandbox::new_cmd("deploy")
+        .arg("--ledger-file")
+        .arg(&ledger)
+        .arg("--wasm-hash=86270dcca8dd4e7131c89dcc61223f096d7a1fa4a1d90c39dd6542b562369ecc")
+        .arg("--id=1")
+        .assert()
+        .success()
+        .stdout("0000000000000000000000000000000000000000000000000000000000000001\n");
+}
+
+#[test]
+fn deploy_contract_with_wasm_file() {
+    Sandbox::new_cmd("deploy")
+        .arg("--ledger-file")
+        .arg(temp_ledger_file())
+        .arg("--wasm")
+        .arg(test_wasm("test_hello_world"))
+        .arg("--id=1")
+        .assert()
+        .success()
+        .stdout("0000000000000000000000000000000000000000000000000000000000000001\n");
+}
+
+#[test]
 fn invoke_hello_world_with_deploy_first() {
     // This test assumes a fresh standalone network rpc server on port 8000
     let ledger = temp_ledger_file();
@@ -90,41 +124,4 @@
         .assert()
         .stdout("[\"Hello\",\"world\"]\n")
         .success();
-=======
-fn install_wasm_then_deploy_contract() {
-    let ledger = temp_ledger_file();
-    Sandbox::new_cmd()
-        .arg("install")
-        .arg("--ledger-file")
-        .arg(&ledger)
-        .arg("--wasm")
-        .arg(test_wasm("test_hello_world"))
-        .assert()
-        .success()
-        .stdout("86270dcca8dd4e7131c89dcc61223f096d7a1fa4a1d90c39dd6542b562369ecc\n");
-
-    Sandbox::new_cmd()
-        .arg("deploy")
-        .arg("--ledger-file")
-        .arg(&ledger)
-        .arg("--wasm-hash=86270dcca8dd4e7131c89dcc61223f096d7a1fa4a1d90c39dd6542b562369ecc")
-        .arg("--id=1")
-        .assert()
-        .success()
-        .stdout("0000000000000000000000000000000000000000000000000000000000000001\n");
-}
-
-#[test]
-fn deploy_contract_with_wasm_file() {
-    Sandbox::new_cmd()
-        .arg("deploy")
-        .arg("--ledger-file")
-        .arg(temp_ledger_file())
-        .arg("--wasm")
-        .arg(test_wasm("test_hello_world"))
-        .arg("--id=1")
-        .assert()
-        .success()
-        .stdout("0000000000000000000000000000000000000000000000000000000000000001\n");
->>>>>>> 36a0dd2f
 }