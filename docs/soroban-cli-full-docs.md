--- conflicted
+++ resolved
@@ -189,14 +189,9 @@
 * `--unlimited-budget` — Run with an unlimited budget
 * `--footprint` — Output the footprint to stderr
 * `--auth` — Output the contract auth for the transaction to stderr
-<<<<<<< HEAD
+* `--events` — Output the contract events for the transaction to stderr
 * `--events-file <EVENTS_FILE>` — File to persist event output, default is .soroban/events.json
-=======
-* `--events` — Output the contract events for the transaction to stderr
-* `--events-file <EVENTS_FILE>` — File to persist event output
-
   Default value: `.soroban/events.json`
->>>>>>> 11b7502e
 * `--rpc-url <RPC_URL>` — RPC server endpoint
 * `--network-passphrase <NETWORK_PASSPHRASE>` — Network passphrase to sign the transaction sent to the rpc server
 * `--network <NETWORK>` — Name of network to use from config
