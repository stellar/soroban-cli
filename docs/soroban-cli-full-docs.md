--- conflicted
+++ resolved
@@ -141,14 +141,10 @@
 * `--source-account <SOURCE_ACCOUNT>` — Account that signs the final transaction. Alias `source`. Can be an identity (--source alice), a secret key (--source SC36…), or a seed phrase (--source "kite urban…"). Default: `identity generate --default-seed`
 * `--hd-path <HD_PATH>` — If using a seed phrase, which hierarchical deterministic path to use, e.g. `m/44'/148'/{hd_path}`. Example: `--hd-path 1`. Default: `0`
 * `--global` — Use global config
-<<<<<<< HEAD
-* `--config-dir <CONFIG_DIR>`
-=======
-* `--pwd <PWD>`
+* `--config-dir <CONFIG_DIR>`
 * `--fee <FEE>` — fee amount for transaction, in stroops. 1 stroop = 0.0000001 xlm
 
   Default value: `100`
->>>>>>> 04c9941f
 
 
 
@@ -179,15 +175,11 @@
 * `--source-account <SOURCE_ACCOUNT>` — Account that signs the final transaction. Alias `source`. Can be an identity (--source alice), a secret key (--source SC36…), or a seed phrase (--source "kite urban…"). Default: `identity generate --default-seed`
 * `--hd-path <HD_PATH>` — If using a seed phrase, which hierarchical deterministic path to use, e.g. `m/44'/148'/{hd_path}`. Example: `--hd-path 1`. Default: `0`
 * `--global` — Use global config
-<<<<<<< HEAD
-* `--config-dir <CONFIG_DIR>`
-=======
-* `--pwd <PWD>`
+* `--config-dir <CONFIG_DIR>`
 * `--fee <FEE>` — fee amount for transaction, in stroops. 1 stroop = 0.0000001 xlm
 
   Default value: `100`
 * `--wasm <WASM>` — Path to wasm binary
->>>>>>> 04c9941f
 
 
 
@@ -550,14 +542,10 @@
 * `--source-account <SOURCE_ACCOUNT>` — Account that signs the final transaction. Alias `source`. Can be an identity (--source alice), a secret key (--source SC36…), or a seed phrase (--source "kite urban…"). Default: `identity generate --default-seed`
 * `--hd-path <HD_PATH>` — If using a seed phrase, which hierarchical deterministic path to use, e.g. `m/44'/148'/{hd_path}`. Example: `--hd-path 1`. Default: `0`
 * `--global` — Use global config
-<<<<<<< HEAD
-* `--config-dir <CONFIG_DIR>`
-=======
-* `--pwd <PWD>`
+* `--config-dir <CONFIG_DIR>`
 * `--fee <FEE>` — fee amount for transaction, in stroops. 1 stroop = 0.0000001 xlm
 
   Default value: `100`
->>>>>>> 04c9941f
 
 
 
