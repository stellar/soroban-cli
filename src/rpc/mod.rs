use jsonrpsee_core::{client::ClientT, rpc_params};
use jsonrpsee_http_client::{HeaderMap, HttpClient, HttpClientBuilder};
use soroban_env_host::xdr::{Error as XdrError, ScVal, TransactionEnvelope, WriteXdr};
use std::{
    thread::sleep,
    time::{Duration, Instant},
};

const VERSION: Option<&str> = option_env!("CARGO_PKG_VERSION");

#[derive(thiserror::Error, Debug)]
pub enum Error {
    #[error("xdr processing error: {0}")]
    Xdr(#[from] XdrError),
    #[error("jsonrpc error: {0}")]
    JsonRpc(#[from] jsonrpsee_core::Error),
    #[error("transaction submission failed")]
    TransactionSubmissionFailed,
    #[error("expected transaction status: {0}")]
    UnexpectedTransactionStatus(String),
    #[error("transaction submission timeout")]
    TransactionSubmissionTimeout,
}

// TODO: this should also be used by serve
#[derive(serde::Deserialize, serde::Serialize, Debug)]
pub struct GetAccountResponse {
    pub id: String,
    pub sequence: String,
    // TODO: add balances
}

// TODO: this should also be used by serve
#[derive(serde::Deserialize, serde::Serialize, Debug)]
pub struct SendTransactionResponse {
    pub id: String,
    pub status: String,
    // TODO: add error
}

#[derive(serde::Deserialize, serde::Serialize, Debug)]
pub struct TransactionStatusResult {
    pub xdr: String,
}

// TODO: this should also be used by serve
#[derive(serde::Deserialize, serde::Serialize, Debug)]
pub struct GetTransactionStatusResponse {
    pub id: String,
    pub status: String,
    #[serde(skip_serializing_if = "Vec::is_empty", default)]
    pub results: Vec<TransactionStatusResult>,
}

// TODO: this should also be used by serve
#[derive(serde::Deserialize, serde::Serialize, Debug)]
pub struct GetContractDataResponse {
    pub xdr: String,
    // TODO: add lastModifiedLedgerSeq and latestLedger
}

// TODO: this should also be used by serve
#[derive(serde::Deserialize, serde::Serialize, Debug)]
pub struct Cost {
    #[serde(rename = "cpuInsns")]
    pub cpu_insns: String,
    #[serde(rename = "memBytes")]
    pub mem_bytes: String,
}
#[derive(serde::Deserialize, serde::Serialize, Debug)]
pub struct SimulateTransactionResponse {
    pub footprint: String,
    pub cost: Cost,
    // TODO: add results and latestLedger
}

pub struct Client {
    base_url: String,
}

impl Client {
    pub fn new(base_url: &str) -> Self {
        Self {
            base_url: base_url.to_string(),
        }
    }

    fn client(&self) -> Result<HttpClient, Error> {
        let url = self.base_url.clone() + "/api/v1/jsonrpc";
        let mut headers = HeaderMap::new();
        headers.insert("X-Client-Name", "soroban-cli".parse().unwrap());
        let version = VERSION.unwrap_or("devel");
        headers.insert("X-Client-Version", version.parse().unwrap());
        // TODO: We should consider migrating the server subcommand to jsonrpsee
        Ok(HttpClientBuilder::default()
            .set_headers(headers)
            .build(url)?)
    }

    pub async fn get_account(&self, account_id: &str) -> Result<GetAccountResponse, Error> {
        Ok(self
            .client()?
            .request("getAccount", rpc_params![account_id])
            .await?)
    }

    pub async fn send_transaction(
        &self,
        tx: &TransactionEnvelope,
    ) -> Result<Vec<TransactionStatusResult>, Error> {
        let client = self.client()?;
        let SendTransactionResponse { id, status } = client
            .request("sendTransaction", rpc_params![tx.to_xdr_base64()?])
            .await
            .map_err(|_| Error::TransactionSubmissionFailed)?;

        if status == "error" {
            return Err(Error::TransactionSubmissionFailed);
        }
        // even if status == "success" we need to query the transaction status in order to get the result

        // Poll the transaction status
        let start = Instant::now();
        loop {
            let response = self.get_transaction_status(&id).await?;
            match response.status.as_str() {
                "success" => {
<<<<<<< HEAD
                    // TODO: the caller should probably be printing this
                    println!("{}", response.status);
                    return Ok(response.results);
=======
                    eprintln!("{}", response.status);
                    return Ok(SendTransactionResponse {
                        id: response.id,
                        status: response.status,
                        // TODO: add results
                    });
>>>>>>> 8861c6b0
                }
                "error" => {
                    // TODO: provide a more elaborate error
                    return Err(Error::TransactionSubmissionFailed);
                }
                "pending" => (),
                _ => {
                    return Err(Error::UnexpectedTransactionStatus(response.status));
                }
            };
            let duration = start.elapsed();
            // TODO: parameterize the timeout instead of using a magic constant
            if duration.as_secs() > 10 {
                return Err(Error::TransactionSubmissionTimeout);
            }
            sleep(Duration::from_secs(1));
        }
    }

    pub async fn simulate_transaction(
        &self,
        tx: &TransactionEnvelope,
    ) -> Result<SimulateTransactionResponse, Error> {
        let base64_tx = tx.to_xdr_base64()?;
        Ok(self
            .client()?
            .request("simulateTransaction", rpc_params![base64_tx])
            .await?)
    }

    pub async fn get_transaction_status(
        &self,
        tx_id: &str,
    ) -> Result<GetTransactionStatusResponse, Error> {
        Ok(self
            .client()?
            .request("getTransactionStatus", rpc_params![tx_id])
            .await?)
    }

    pub async fn get_contract_data(
        &self,
        contract_id: &str,
        key: ScVal,
    ) -> Result<GetContractDataResponse, Error> {
        let base64_key = key.to_xdr_base64()?;
        Ok(self
            .client()?
            .request("getContractData", rpc_params![contract_id, base64_key])
            .await?)
    }
}<|MERGE_RESOLUTION|>--- conflicted
+++ resolved
@@ -125,18 +125,9 @@
             let response = self.get_transaction_status(&id).await?;
             match response.status.as_str() {
                 "success" => {
-<<<<<<< HEAD
                     // TODO: the caller should probably be printing this
-                    println!("{}", response.status);
+                    eprintln!("{}", response.status);
                     return Ok(response.results);
-=======
-                    eprintln!("{}", response.status);
-                    return Ok(SendTransactionResponse {
-                        id: response.id,
-                        status: response.status,
-                        // TODO: add results
-                    });
->>>>>>> 8861c6b0
                 }
                 "error" => {
                     // TODO: provide a more elaborate error
