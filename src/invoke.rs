use std::num::ParseIntError;
use std::{fmt::Debug, fs, io, rc::Rc};

use clap::Parser;
use hex::FromHexError;
use soroban_env_host::xdr::{
<<<<<<< HEAD
    AccountEntry, AccountEntryExt, InvokeHostFunctionOp, LedgerEntry, LedgerEntryData,
    LedgerEntryExt, LedgerFootprint, LedgerKey, LedgerKeyAccount, Memo, MuxedAccount, Operation,
    OperationBody, Preconditions, ScStatic, ScVec, SequenceNumber, StringM, Thresholds,
    Transaction, TransactionEnvelope, TransactionExt, VecM,
=======
    InvokeHostFunctionOp, LedgerFootprint, Memo, MuxedAccount, Operation, OperationBody,
    Preconditions, ScStatic, ScVec, SequenceNumber, Transaction, TransactionEnvelope,
    TransactionExt, VecM,
>>>>>>> 00d87083
};
use soroban_env_host::{
    budget::{Budget, CostType},
    events::HostEvent,
    storage::Storage,
    xdr::{
        AccountId, Error as XdrError, HostFunction, PublicKey, ReadXdr, ScHostStorageErrorCode,
        ScObject, ScSpecEntry, ScStatus, ScVal, Uint256,
    },
    Host, HostError,
};
use soroban_spec::read::FromWasmError;
use stellar_strkey::StrkeyPublicKeyEd25519;

use crate::rpc::Client;
use crate::utils::{contract_code_to_spec_entries, create_ledger_footprint};
use crate::{
    rpc, snapshot,
    strval::{self, StrValError},
    utils,
};
use crate::{HEADING_RPC, HEADING_SANDBOX};

#[derive(Parser, Debug)]
pub struct Cmd {
    /// Contract ID to invoke
    #[clap(long = "id")]
    contract_id: String,
    /// WASM file of the contract to invoke (if using sandbox will deploy this file)
    #[clap(long, parse(from_os_str))]
    wasm: Option<std::path::PathBuf>,
    /// Function name to execute
    #[clap(long = "fn")]
    function: String,
    /// Argument to pass to the function
    #[clap(long = "arg", value_name = "arg", multiple = true)]
    args: Vec<String>,
    /// Argument to pass to the function (base64-encoded xdr)
    #[clap(long = "arg-xdr", value_name = "arg-xdr", multiple = true)]
    args_xdr: Vec<String>,
    /// Output the cost execution to stderr
    #[clap(long = "cost")]
    cost: bool,
    /// Output the footprint to stderr
    #[clap(long = "footprint")]
    footprint: bool,

    /// Account ID to invoke as
    #[clap(
        long = "account",
        default_value = "GAAAAAAAAAAAAAAAAAAAAAAAAAAAAAAAAAAAAAAAAAAAAAAAAAAAAWHF",
        conflicts_with = "rpc-url",
        help_heading = HEADING_SANDBOX,
    )]
    account_id: StrkeyPublicKeyEd25519,
    /// File to persist ledger state
    #[clap(
        long,
        parse(from_os_str),
        default_value(".soroban/ledger.json"),
        conflicts_with = "rpc-url",
        env = "SOROBAN_LEDGER_FILE",
        help_heading = HEADING_SANDBOX,
    )]
    ledger_file: std::path::PathBuf,

    /// Secret 'S' key used to sign the transaction sent to the rpc server
    #[clap(
        long = "secret-key",
        requires = "rpc-url",
        env = "SOROBAN_SECRET_KEY",
        help_heading = HEADING_RPC,
    )]
    secret_key: Option<String>,
    /// RPC server endpoint
    #[clap(
        long,
        conflicts_with = "account-id",
        requires = "secret-key",
        requires = "network-passphrase",
        env = "SOROBAN_RPC_URL",
        help_heading = HEADING_RPC,
    )]
    rpc_url: Option<String>,
    /// Network passphrase to sign the transaction sent to the rpc server
    #[clap(
        long = "network-passphrase",
        requires = "rpc-url",
        env = "SOROBAN_NETWORK_PASSPHRASE",
        help_heading = HEADING_RPC,
    )]
    network_passphrase: Option<String>,
}

#[derive(thiserror::Error, Debug)]
pub enum Error {
    #[error("parsing argument {arg}: {error}")]
    CannotParseArg { arg: String, error: StrValError },
    #[error("parsing XDR arg {arg}: {error}")]
    CannotParseXdrArg { arg: String, error: XdrError },
    #[error("cannot add contract to ledger entries: {0}")]
    CannotAddContractToLedgerEntries(XdrError),
    #[error(transparent)]
    // TODO: the Display impl of host errors is pretty user-unfriendly
    //       (it just calls Debug). I think we can do better than that
    Host(#[from] HostError),
    #[error("reading file {filepath}: {error}")]
    CannotReadLedgerFile {
        filepath: std::path::PathBuf,
        error: snapshot::Error,
    },
    #[error("reading file {filepath}: {error}")]
    CannotReadContractFile {
        filepath: std::path::PathBuf,
        error: io::Error,
    },
    #[error("committing file {filepath}: {error}")]
    CannotCommitLedgerFile {
        filepath: std::path::PathBuf,
        error: snapshot::Error,
    },
    #[error("cannot parse contract ID {contract_id}: {error}")]
    CannotParseContractId {
        contract_id: String,
        error: FromHexError,
    },
    #[error("function {0} was not found in the contract")]
    FunctionNotFoundInContractSpec(String),
    #[error("parsing contract spec: {0}")]
    CannotParseContractSpec(FromWasmError),
    #[error("unexpected number of arguments: {provided} (function {function} expects {expected} argument(s))")]
    UnexpectedArgumentCount {
        provided: usize,
        expected: usize,
        function: String,
    },
    #[error("function name {0} is too long")]
    FunctionNameTooLong(String),
    #[error("argument count ({current}) surpasses maximum allowed count ({maximum})")]
    MaxNumberOfArgumentsReached { current: usize, maximum: usize },
    #[error("cannot print result {result:?}: {error}")]
    CannotPrintResult { result: ScVal, error: StrValError },
    #[error("xdr processing error: {0}")]
    Xdr(#[from] XdrError),
    #[error("error parsing int: {0}")]
    ParseIntError(#[from] ParseIntError),
    #[error("cannot parse secret key")]
    CannotParseSecretKey,
    #[error(transparent)]
    Rpc(#[from] rpc::Error),
    #[error("unexpected contract code data type: {0:?}")]
    UnexpectedContractCodeDataType(ScVal),
    #[error("missing transaction result")]
    MissingTransactionResult,
}

#[derive(Clone, Debug)]
enum Arg {
    Arg(String),
    ArgXdr(String),
}

impl Cmd {
    fn build_host_function_parameters(
        &self,
        contract_id: [u8; 32],
        spec_entries: &[ScSpecEntry],
        matches: &clap::ArgMatches,
    ) -> Result<ScVec, Error> {
        // Get the function spec from the contract code
        let spec = spec_entries
            .iter()
            .find_map(|e| {
                if let ScSpecEntry::FunctionV0(f) = e {
                    if f.name.to_string_lossy() == self.function {
                        return Some(f);
                    }
                }
                None
            })
            .ok_or_else(|| Error::FunctionNotFoundInContractSpec(self.function.clone()))?;

        // Re-assemble the function args, to match the order given on the command line
        let indexed_args: Vec<(usize, Arg)> = matches
            .indices_of("args")
            .unwrap_or_default()
            .zip(self.args.iter())
            .map(|(a, b)| (a, Arg::Arg(b.to_string())))
            .collect();
        let indexed_args_xdr: Vec<(usize, Arg)> = matches
            .indices_of("args-xdr")
            .unwrap_or_default()
            .zip(self.args_xdr.iter())
            .map(|(a, b)| (a, Arg::ArgXdr(b.to_string())))
            .collect();
        let mut all_indexed_args: Vec<(usize, Arg)> = [indexed_args, indexed_args_xdr].concat();
        all_indexed_args.sort_by(|a, b| a.0.cmp(&b.0));

        // Parse the function arguments
        let inputs = &spec.inputs;
        if all_indexed_args.len() != inputs.len() {
            return Err(Error::UnexpectedArgumentCount {
                provided: all_indexed_args.len(),
                expected: inputs.len(),
                function: self.function.clone(),
            });
        }

        let parsed_args = all_indexed_args
            .iter()
            .zip(inputs.iter())
            .map(|(arg, input)| match &arg.1 {
                Arg::ArgXdr(s) => ScVal::from_xdr_base64(s).map_err(|e| Error::CannotParseXdrArg {
                    arg: s.clone(),
                    error: e,
                }),
                Arg::Arg(s) => {
                    strval::from_string(s, &input.type_).map_err(|e| Error::CannotParseArg {
                        arg: s.clone(),
                        error: e,
                    })
                }
            })
            .collect::<Result<Vec<_>, _>>()?;

        // Add the contract ID and the function name to the arguments
        let mut complete_args = vec![
            ScVal::Object(Some(ScObject::Bytes(contract_id.try_into().unwrap()))),
            ScVal::Symbol(
                (&self.function)
                    .try_into()
                    .map_err(|_| Error::FunctionNameTooLong(self.function.clone()))?,
            ),
        ];
        complete_args.extend_from_slice(parsed_args.as_slice());
        let complete_args_len = complete_args.len();

        complete_args
            .try_into()
            .map_err(|_| Error::MaxNumberOfArgumentsReached {
                current: complete_args_len,
                maximum: ScVec::default().max_len(),
            })
    }

    pub async fn run(&self, matches: &clap::ArgMatches) -> Result<(), Error> {
        let contract_id: [u8; 32] =
            utils::contract_id_from_str(&self.contract_id).map_err(|e| {
                Error::CannotParseContractId {
                    contract_id: self.contract_id.clone(),
                    error: e,
                }
            })?;

        if self.rpc_url.is_some() {
            return self.run_against_rpc_server(contract_id, matches).await;
        }

        self.run_in_sandbox(contract_id, matches)
    }

    async fn run_against_rpc_server(
        &self,
        contract_id: [u8; 32],
        matches: &clap::ArgMatches,
    ) -> Result<(), Error> {
        let client = Client::new(self.rpc_url.as_ref().unwrap());
        let key = utils::parse_secret_key(self.secret_key.as_ref().unwrap())
            .map_err(|_| Error::CannotParseSecretKey)?;

        // Get the account sequence number
        let public_strkey = StrkeyPublicKeyEd25519(key.public.to_bytes()).to_string();
        let account_details = client.get_account(&public_strkey).await?;
        // TODO: create a cmdline parameter for the fee instead of simply using the minimum fee
        let fee: u32 = 100;
        let sequence = account_details.sequence.parse::<i64>()?;

        // Get the contract
        let spec_entries = if let Some(f) = &self.wasm {
            // Get the contract from a file
            let wasm = fs::read(f).map_err(|e| Error::CannotReadContractFile {
                filepath: f.clone(),
                error: e,
            })?;
            soroban_spec::read::from_wasm(&wasm).map_err(Error::CannotParseContractSpec)?
        } else {
            // Get the contract from the network
            let contract_data = client
                .get_contract_data(
                    &hex::encode(contract_id),
                    ScVal::Static(ScStatic::LedgerKeyContractCode),
                )
                .await?;
            match ScVal::from_xdr_base64(contract_data.xdr)? {
                ScVal::Object(Some(ScObject::ContractCode(c))) => {
                    contract_code_to_spec_entries(c).map_err(Error::CannotParseContractSpec)?
                }
                scval => return Err(Error::UnexpectedContractCodeDataType(scval)),
            }
        };

        // Get the ledger footprint
        let host_function_params =
            self.build_host_function_parameters(contract_id, &spec_entries, matches)?;
        let tx_without_footprint = build_invoke_contract_tx(
            host_function_params.clone(),
            None,
            sequence + 1,
            fee,
            self.network_passphrase.as_ref().unwrap(),
            &key,
        )?;
        let simulation_response = client.simulate_transaction(&tx_without_footprint).await?;
        let footprint = LedgerFootprint::from_xdr_base64(simulation_response.footprint)?;

        if self.footprint {
            eprintln!("Footprint: {}", serde_json::to_string(&footprint).unwrap(),);
        }

        // Send the final transaction with the actual footprint
        let tx = build_invoke_contract_tx(
            host_function_params,
            Some(footprint),
            sequence + 1,
            fee,
            self.network_passphrase.as_ref().unwrap(),
            &key,
        )?;

        let results = client.send_transaction(&tx).await?;
        if results.is_empty() {
            return Err(Error::MissingTransactionResult);
        }
        let res = ScVal::from_xdr_base64(&results[0].xdr)?;
        let res_str = strval::to_string(&res).map_err(|e| Error::CannotPrintResult {
            result: res,
            error: e,
        })?;

        println!("{}", res_str);
        // TODO: print cost

        Ok(())
    }

    fn run_in_sandbox(
        &self,
        contract_id: [u8; 32],
        matches: &clap::ArgMatches,
    ) -> Result<(), Error> {
        // Initialize storage and host
        // TODO: allow option to separate input and output file
        let mut state =
            snapshot::read(&self.ledger_file).map_err(|e| Error::CannotReadLedgerFile {
                filepath: self.ledger_file.clone(),
                error: e,
            })?;

        // If a file is specified, deploy the contract to storage
        if let Some(f) = &self.wasm {
            let contract = fs::read(f).map_err(|e| Error::CannotReadContractFile {
                filepath: f.clone(),
                error: e,
            })?;
            utils::add_contract_to_ledger_entries(&mut state.1, contract_id, contract)
                .map_err(Error::CannotAddContractToLedgerEntries)?;
        }

        // Create source account.
        let source_account = AccountId(PublicKey::PublicKeyTypeEd25519(Uint256(self.account_id.0)));
        let source_account_ledger_key = LedgerKey::Account(LedgerKeyAccount {
            account_id: source_account.clone(),
        });
        if !state.1.contains_key(&source_account_ledger_key) {
            state.1.insert(
                source_account_ledger_key,
                // TODO: Consider moving the definition of a default account ledger
                // entry to a location shared by the SDK and CLI. The SDK currently
                // defines the same value (see URL below). There's some value in
                // only defining this once to prevent the two from diverging, which
                // would cause inconsistent test behavior between the SDK and CLI.
                // https://github.com/stellar/rs-soroban-sdk/blob/b6f9a2c7ec54d2d5b5a1e02d1e38ae3158c22e78/soroban-sdk/src/accounts.rs#L470-L483.
                LedgerEntry {
                    data: LedgerEntryData::Account(AccountEntry {
                        account_id: source_account.clone(),
                        balance: 0,
                        flags: 0,
                        home_domain: StringM::default(),
                        inflation_dest: None,
                        num_sub_entries: 0,
                        seq_num: SequenceNumber(0),
                        thresholds: Thresholds([1; 4]),
                        signers: VecM::default(),
                        ext: AccountEntryExt::V0,
                    }),
                    last_modified_ledger_seq: 0,
                    ext: LedgerEntryExt::V0,
                },
            );
        }

        let snap = Rc::new(snapshot::Snap {
            ledger_entries: state.1.clone(),
        });
        let mut storage = Storage::with_recording_footprint(snap);
        let spec_entries = utils::get_contract_spec_from_storage(&mut storage, contract_id)
            .map_err(Error::CannotParseContractSpec)?;
        let h = Host::with_storage_and_budget(storage, Budget::default());
        h.set_source_account(source_account);

        let mut ledger_info = state.0.clone();
        ledger_info.sequence_number += 1;
        ledger_info.timestamp += 5;
        h.set_ledger_info(ledger_info.clone());

        let host_function_params =
            self.build_host_function_parameters(contract_id, &spec_entries, matches)?;

        let res = h.invoke_function(HostFunction::InvokeContract, host_function_params)?;
        let res_str = strval::to_string(&res).map_err(|e| Error::CannotPrintResult {
            result: res,
            error: e,
        })?;

        println!("{}", res_str);

        let (storage, budget, events) = h.try_finish().map_err(|_h| {
            HostError::from(ScStatus::HostStorageError(
                ScHostStorageErrorCode::UnknownError,
            ))
        })?;

        if self.footprint {
            eprintln!(
                "Footprint: {}",
                serde_json::to_string(&create_ledger_footprint(&storage.footprint)).unwrap(),
            );
        }

        if self.cost {
            eprintln!("Cpu Insns: {}", budget.get_cpu_insns_count());
            eprintln!("Mem Bytes: {}", budget.get_mem_bytes_count());
            for cost_type in CostType::variants() {
                eprintln!("Cost ({:?}): {}", cost_type, budget.get_input(*cost_type));
            }
        }

        for (i, event) in events.0.iter().enumerate() {
            eprint!("#{}: ", i);
            match event {
                HostEvent::Contract(e) => {
                    eprintln!("event: {}", serde_json::to_string(&e).unwrap());
                }
                HostEvent::Debug(e) => eprintln!("debug: {}", e),
            }
        }

        snapshot::commit(state.1, ledger_info, &storage.map, &self.ledger_file).map_err(|e| {
            Error::CannotCommitLedgerFile {
                filepath: self.ledger_file.clone(),
                error: e,
            }
        })?;
        Ok(())
    }
}

fn build_invoke_contract_tx(
    parameters: ScVec,
    footprint: Option<LedgerFootprint>,
    sequence: i64,
    fee: u32,
    network_passphrase: &str,
    key: &ed25519_dalek::Keypair,
) -> Result<TransactionEnvelope, Error> {
    // Use a default footprint if none provided
    let final_footprint = footprint.unwrap_or(LedgerFootprint {
        read_only: VecM::default(),
        read_write: VecM::default(),
    });
    let op = Operation {
        source_account: None,
        body: OperationBody::InvokeHostFunction(InvokeHostFunctionOp {
            function: HostFunction::InvokeContract,
            parameters,
            footprint: final_footprint,
        }),
    };
    let tx = Transaction {
        source_account: MuxedAccount::Ed25519(Uint256(key.public.to_bytes())),
        fee,
        seq_num: SequenceNumber(sequence),
        cond: Preconditions::None,
        memo: Memo::None,
        operations: vec![op].try_into()?,
        ext: TransactionExt::V0,
    };

    Ok(utils::sign_transaction(key, &tx, network_passphrase)?)
}<|MERGE_RESOLUTION|>--- conflicted
+++ resolved
@@ -4,16 +4,9 @@
 use clap::Parser;
 use hex::FromHexError;
 use soroban_env_host::xdr::{
-<<<<<<< HEAD
-    AccountEntry, AccountEntryExt, InvokeHostFunctionOp, LedgerEntry, LedgerEntryData,
-    LedgerEntryExt, LedgerFootprint, LedgerKey, LedgerKeyAccount, Memo, MuxedAccount, Operation,
-    OperationBody, Preconditions, ScStatic, ScVec, SequenceNumber, StringM, Thresholds,
-    Transaction, TransactionEnvelope, TransactionExt, VecM,
-=======
     InvokeHostFunctionOp, LedgerFootprint, Memo, MuxedAccount, Operation, OperationBody,
     Preconditions, ScStatic, ScVec, SequenceNumber, Transaction, TransactionEnvelope,
     TransactionExt, VecM,
->>>>>>> 00d87083
 };
 use soroban_env_host::{
     budget::{Budget, CostType},
