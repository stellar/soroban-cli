--- conflicted
+++ resolved
@@ -35,7 +35,6 @@
     Ok(())
 }
 
-<<<<<<< HEAD
 pub fn contract_id_from_str(contract_id: &String) -> Result<[u8; 32], FromHexError> {
     const CONTRACT_ID_LENGTH: usize = 32;
     let contract_id_prefix = hex::decode(contract_id)?;
@@ -45,7 +44,8 @@
     let mut contract_id = [0u8; CONTRACT_ID_LENGTH];
     contract_id[..contract_id_prefix.len()].copy_from_slice(contract_id_prefix.as_slice());
     Ok(contract_id)
-=======
+}
+
 pub fn get_contract_wasm_from_storage(
     storage: &mut Storage,
     contract_id: [u8; 32],
@@ -62,5 +62,4 @@
     Err(HostError::from(ScStatus::UnknownError(
         ScUnknownErrorCode::General,
     )))
->>>>>>> b46e126c
 }