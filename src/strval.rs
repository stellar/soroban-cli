--- conflicted
+++ resolved
@@ -1,16 +1,10 @@
 use serde_json::Value;
 use std::{error::Error, fmt::Display, str::FromStr};
 
-<<<<<<< HEAD
 use num_bigint::{BigInt, Sign};
-use stellar_contract_env_host::xdr::{
+use soroban_env_host::xdr::{
     Error as XdrError, ScBigInt, ScMap, ScMapEntry, ScObject, ScSpecTypeDef, ScSpecTypeMap,
     ScSpecTypeOption, ScSpecTypeTuple, ScSpecTypeVec, ScStatic, ScVal, ScVec, VecM,
-=======
-use soroban_env_host::{
-    xdr::{ScObject, ScVal},
-    Host,
->>>>>>> c147f0b8
 };
 
 #[derive(Debug)]
